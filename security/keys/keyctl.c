/* Userspace key control operations
 *
 * Copyright (C) 2004-5 Red Hat, Inc. All Rights Reserved.
 * Written by David Howells (dhowells@redhat.com)
 *
 * This program is free software; you can redistribute it and/or
 * modify it under the terms of the GNU General Public License
 * as published by the Free Software Foundation; either version
 * 2 of the License, or (at your option) any later version.
 */

#include <linux/module.h>
#include <linux/init.h>
#include <linux/sched.h>
#include <linux/slab.h>
#include <linux/syscalls.h>
#include <linux/key.h>
#include <linux/keyctl.h>
#include <linux/fs.h>
#include <linux/capability.h>
#include <linux/string.h>
#include <linux/err.h>
#include <linux/vmalloc.h>
#include <linux/security.h>
#include <asm/uaccess.h>
#include "internal.h"

static int key_get_type_from_user(char *type,
				  const char __user *_type,
				  unsigned len)
{
	int ret;

	ret = strncpy_from_user(type, _type, len);
	if (ret < 0)
		return ret;
	if (ret == 0 || ret >= len)
		return -EINVAL;
	if (type[0] == '.')
		return -EPERM;
	type[len - 1] = '\0';
	return 0;
}

/*
 * Extract the description of a new key from userspace and either add it as a
 * new key to the specified keyring or update a matching key in that keyring.
 *
 * If the description is NULL or an empty string, the key type is asked to
 * generate one from the payload.
 *
 * The keyring must be writable so that we can attach the key to it.
 *
 * If successful, the new key's serial number is returned, otherwise an error
 * code is returned.
 */
SYSCALL_DEFINE5(add_key, const char __user *, _type,
		const char __user *, _description,
		const void __user *, _payload,
		size_t, plen,
		key_serial_t, ringid)
{
	key_ref_t keyring_ref, key_ref;
	char type[32], *description;
	void *payload;
	long ret;
	bool vm;

	ret = -EINVAL;
	if (plen > 1024 * 1024 - 1)
		goto error;

	/* draw all the data into kernel space */
	ret = key_get_type_from_user(type, _type, sizeof(type));
	if (ret < 0)
		goto error;

	description = NULL;
	if (_description) {
		description = strndup_user(_description, PAGE_SIZE);
		if (IS_ERR(description)) {
			ret = PTR_ERR(description);
			goto error;
		}
		if (!*description) {
			kfree(description);
			description = NULL;
		}
	}

	/* pull the payload in if one was supplied */
	payload = NULL;

	vm = false;
	if (_payload) {
		ret = -ENOMEM;
		payload = kmalloc(plen, GFP_KERNEL | __GFP_NOWARN);
		if (!payload) {
			if (plen <= PAGE_SIZE)
				goto error2;
			vm = true;
			payload = vmalloc(plen);
			if (!payload)
				goto error2;
		}

		ret = -EFAULT;
		if (copy_from_user(payload, _payload, plen) != 0)
			goto error3;
	}

	/* find the target keyring (which must be writable) */
	keyring_ref = lookup_user_key(ringid, KEY_LOOKUP_CREATE, KEY_WRITE);
	if (IS_ERR(keyring_ref)) {
		ret = PTR_ERR(keyring_ref);
		goto error3;
	}

	/* create or update the requested key and add it to the target
	 * keyring */
	key_ref = key_create_or_update(keyring_ref, type, description,
				       payload, plen, KEY_PERM_UNDEF,
				       KEY_ALLOC_IN_QUOTA);
	if (!IS_ERR(key_ref)) {
		ret = key_ref_to_ptr(key_ref)->serial;
		key_ref_put(key_ref);
	}
	else {
		ret = PTR_ERR(key_ref);
	}

	key_ref_put(keyring_ref);
 error3:
	if (!vm)
		kfree(payload);
	else
		vfree(payload);
 error2:
	kfree(description);
 error:
	return ret;
}

/*
 * Search the process keyrings and keyring trees linked from those for a
 * matching key.  Keyrings must have appropriate Search permission to be
 * searched.
 *
 * If a key is found, it will be attached to the destination keyring if there's
 * one specified and the serial number of the key will be returned.
 *
 * If no key is found, /sbin/request-key will be invoked if _callout_info is
 * non-NULL in an attempt to create a key.  The _callout_info string will be
 * passed to /sbin/request-key to aid with completing the request.  If the
 * _callout_info string is "" then it will be changed to "-".
 */
SYSCALL_DEFINE4(request_key, const char __user *, _type,
		const char __user *, _description,
		const char __user *, _callout_info,
		key_serial_t, destringid)
{
	struct key_type *ktype;
	struct key *key;
	key_ref_t dest_ref;
	size_t callout_len;
	char type[32], *description, *callout_info;
	long ret;

	/* pull the type into kernel space */
	ret = key_get_type_from_user(type, _type, sizeof(type));
	if (ret < 0)
		goto error;

	/* pull the description into kernel space */
	description = strndup_user(_description, PAGE_SIZE);
	if (IS_ERR(description)) {
		ret = PTR_ERR(description);
		goto error;
	}

	/* pull the callout info into kernel space */
	callout_info = NULL;
	callout_len = 0;
	if (_callout_info) {
		callout_info = strndup_user(_callout_info, PAGE_SIZE);
		if (IS_ERR(callout_info)) {
			ret = PTR_ERR(callout_info);
			goto error2;
		}
		callout_len = strlen(callout_info);
	}

	/* get the destination keyring if specified */
	dest_ref = NULL;
	if (destringid) {
		dest_ref = lookup_user_key(destringid, KEY_LOOKUP_CREATE,
					   KEY_WRITE);
		if (IS_ERR(dest_ref)) {
			ret = PTR_ERR(dest_ref);
			goto error3;
		}
	}

	/* find the key type */
	ktype = key_type_lookup(type);
	if (IS_ERR(ktype)) {
		ret = PTR_ERR(ktype);
		goto error4;
	}

	/* do the search */
	key = request_key_and_link(ktype, description, callout_info,
				   callout_len, NULL, key_ref_to_ptr(dest_ref),
				   KEY_ALLOC_IN_QUOTA);
	if (IS_ERR(key)) {
		ret = PTR_ERR(key);
		goto error5;
	}

	/* wait for the key to finish being constructed */
	ret = wait_for_key_construction(key, 1);
	if (ret < 0)
		goto error6;

	ret = key->serial;

error6:
 	key_put(key);
error5:
	key_type_put(ktype);
error4:
	key_ref_put(dest_ref);
error3:
	kfree(callout_info);
error2:
	kfree(description);
error:
	return ret;
}

/*
 * Get the ID of the specified process keyring.
 *
 * The requested keyring must have search permission to be found.
 *
 * If successful, the ID of the requested keyring will be returned.
 */
long keyctl_get_keyring_ID(key_serial_t id, int create)
{
	key_ref_t key_ref;
	unsigned long lflags;
	long ret;

	lflags = create ? KEY_LOOKUP_CREATE : 0;
	key_ref = lookup_user_key(id, lflags, KEY_SEARCH);
	if (IS_ERR(key_ref)) {
		ret = PTR_ERR(key_ref);
		goto error;
	}

	ret = key_ref_to_ptr(key_ref)->serial;
	key_ref_put(key_ref);
error:
	return ret;
}

/*
 * Join a (named) session keyring.
 *
 * Create and join an anonymous session keyring or join a named session
 * keyring, creating it if necessary.  A named session keyring must have Search
 * permission for it to be joined.  Session keyrings without this permit will
 * be skipped over.
 *
 * If successful, the ID of the joined session keyring will be returned.
 */
long keyctl_join_session_keyring(const char __user *_name)
{
	char *name;
	long ret;

	/* fetch the name from userspace */
	name = NULL;
	if (_name) {
		name = strndup_user(_name, PAGE_SIZE);
		if (IS_ERR(name)) {
			ret = PTR_ERR(name);
			goto error;
		}
	}

	/* join the session */
	ret = join_session_keyring(name);
	kfree(name);

error:
	return ret;
}

/*
 * Update a key's data payload from the given data.
 *
 * The key must grant the caller Write permission and the key type must support
 * updating for this to work.  A negative key can be positively instantiated
 * with this call.
 *
 * If successful, 0 will be returned.  If the key type does not support
 * updating, then -EOPNOTSUPP will be returned.
 */
long keyctl_update_key(key_serial_t id,
		       const void __user *_payload,
		       size_t plen)
{
	key_ref_t key_ref;
	void *payload;
	long ret;

	ret = -EINVAL;
	if (plen > PAGE_SIZE)
		goto error;

	/* pull the payload in if one was supplied */
	payload = NULL;
	if (_payload) {
		ret = -ENOMEM;
		payload = kmalloc(plen, GFP_KERNEL);
		if (!payload)
			goto error;

		ret = -EFAULT;
		if (copy_from_user(payload, _payload, plen) != 0)
			goto error2;
	}

	/* find the target key (which must be writable) */
	key_ref = lookup_user_key(id, 0, KEY_WRITE);
	if (IS_ERR(key_ref)) {
		ret = PTR_ERR(key_ref);
		goto error2;
	}

	/* update the key */
	ret = key_update(key_ref, payload, plen);

	key_ref_put(key_ref);
error2:
	kfree(payload);
error:
	return ret;
}

/*
 * Revoke a key.
 *
 * The key must be grant the caller Write or Setattr permission for this to
 * work.  The key type should give up its quota claim when revoked.  The key
 * and any links to the key will be automatically garbage collected after a
 * certain amount of time (/proc/sys/kernel/keys/gc_delay).
 *
 * If successful, 0 is returned.
 */
long keyctl_revoke_key(key_serial_t id)
{
	key_ref_t key_ref;
	long ret;

	key_ref = lookup_user_key(id, 0, KEY_WRITE);
	if (IS_ERR(key_ref)) {
		ret = PTR_ERR(key_ref);
		if (ret != -EACCES)
			goto error;
		key_ref = lookup_user_key(id, 0, KEY_SETATTR);
		if (IS_ERR(key_ref)) {
			ret = PTR_ERR(key_ref);
			goto error;
		}
	}

	key_revoke(key_ref_to_ptr(key_ref));
	ret = 0;

	key_ref_put(key_ref);
error:
	return ret;
}

/*
 * Invalidate a key.
 *
 * The key must be grant the caller Invalidate permission for this to work.
 * The key and any links to the key will be automatically garbage collected
 * immediately.
 *
 * If successful, 0 is returned.
 */
long keyctl_invalidate_key(key_serial_t id)
{
	key_ref_t key_ref;
	long ret;

	kenter("%d", id);

	key_ref = lookup_user_key(id, 0, KEY_SEARCH);
	if (IS_ERR(key_ref)) {
		ret = PTR_ERR(key_ref);
		goto error;
	}

	key_invalidate(key_ref_to_ptr(key_ref));
	ret = 0;

	key_ref_put(key_ref);
error:
	kleave(" = %ld", ret);
	return ret;
}

/*
 * Clear the specified keyring, creating an empty process keyring if one of the
 * special keyring IDs is used.
 *
 * The keyring must grant the caller Write permission for this to work.  If
 * successful, 0 will be returned.
 */
long keyctl_keyring_clear(key_serial_t ringid)
{
	key_ref_t keyring_ref;
	long ret;

	keyring_ref = lookup_user_key(ringid, KEY_LOOKUP_CREATE, KEY_WRITE);
	if (IS_ERR(keyring_ref)) {
		ret = PTR_ERR(keyring_ref);

		/* Root is permitted to invalidate certain special keyrings */
		if (capable(CAP_SYS_ADMIN)) {
			keyring_ref = lookup_user_key(ringid, 0, 0);
			if (IS_ERR(keyring_ref))
				goto error;
			if (test_bit(KEY_FLAG_ROOT_CAN_CLEAR,
				     &key_ref_to_ptr(keyring_ref)->flags))
				goto clear;
			goto error_put;
		}

		goto error;
	}

clear:
	ret = keyring_clear(key_ref_to_ptr(keyring_ref));
error_put:
	key_ref_put(keyring_ref);
error:
	return ret;
}

/*
 * Create a link from a keyring to a key if there's no matching key in the
 * keyring, otherwise replace the link to the matching key with a link to the
 * new key.
 *
 * The key must grant the caller Link permission and the the keyring must grant
 * the caller Write permission.  Furthermore, if an additional link is created,
 * the keyring's quota will be extended.
 *
 * If successful, 0 will be returned.
 */
long keyctl_keyring_link(key_serial_t id, key_serial_t ringid)
{
	key_ref_t keyring_ref, key_ref;
	long ret;

	keyring_ref = lookup_user_key(ringid, KEY_LOOKUP_CREATE, KEY_WRITE);
	if (IS_ERR(keyring_ref)) {
		ret = PTR_ERR(keyring_ref);
		goto error;
	}

	key_ref = lookup_user_key(id, KEY_LOOKUP_CREATE, KEY_LINK);
	if (IS_ERR(key_ref)) {
		ret = PTR_ERR(key_ref);
		goto error2;
	}

	ret = key_link(key_ref_to_ptr(keyring_ref), key_ref_to_ptr(key_ref));

	key_ref_put(key_ref);
error2:
	key_ref_put(keyring_ref);
error:
	return ret;
}

/*
 * Unlink a key from a keyring.
 *
 * The keyring must grant the caller Write permission for this to work; the key
 * itself need not grant the caller anything.  If the last link to a key is
 * removed then that key will be scheduled for destruction.
 *
 * If successful, 0 will be returned.
 */
long keyctl_keyring_unlink(key_serial_t id, key_serial_t ringid)
{
	key_ref_t keyring_ref, key_ref;
	long ret;

	keyring_ref = lookup_user_key(ringid, 0, KEY_WRITE);
	if (IS_ERR(keyring_ref)) {
		ret = PTR_ERR(keyring_ref);
		goto error;
	}

	key_ref = lookup_user_key(id, KEY_LOOKUP_FOR_UNLINK, 0);
	if (IS_ERR(key_ref)) {
		ret = PTR_ERR(key_ref);
		goto error2;
	}

	ret = key_unlink(key_ref_to_ptr(keyring_ref), key_ref_to_ptr(key_ref));

	key_ref_put(key_ref);
error2:
	key_ref_put(keyring_ref);
error:
	return ret;
}

/*
 * Return a description of a key to userspace.
 *
 * The key must grant the caller View permission for this to work.
 *
 * If there's a buffer, we place up to buflen bytes of data into it formatted
 * in the following way:
 *
 *	type;uid;gid;perm;description<NUL>
 *
 * If successful, we return the amount of description available, irrespective
 * of how much we may have copied into the buffer.
 */
long keyctl_describe_key(key_serial_t keyid,
			 char __user *buffer,
			 size_t buflen)
{
	struct key *key, *instkey;
	key_ref_t key_ref;
	char *tmpbuf;
	long ret;

	key_ref = lookup_user_key(keyid, KEY_LOOKUP_PARTIAL, KEY_VIEW);
	if (IS_ERR(key_ref)) {
		/* viewing a key under construction is permitted if we have the
		 * authorisation token handy */
		if (PTR_ERR(key_ref) == -EACCES) {
			instkey = key_get_instantiation_authkey(keyid);
			if (!IS_ERR(instkey)) {
				key_put(instkey);
				key_ref = lookup_user_key(keyid,
							  KEY_LOOKUP_PARTIAL,
							  0);
				if (!IS_ERR(key_ref))
					goto okay;
			}
		}

		ret = PTR_ERR(key_ref);
		goto error;
	}

okay:
	/* calculate how much description we're going to return */
	ret = -ENOMEM;
	tmpbuf = kmalloc(PAGE_SIZE, GFP_KERNEL);
	if (!tmpbuf)
		goto error2;

	key = key_ref_to_ptr(key_ref);

	ret = snprintf(tmpbuf, PAGE_SIZE - 1,
		       "%s;%d;%d;%08x;%s",
		       key->type->name,
		       from_kuid_munged(current_user_ns(), key->uid),
		       from_kgid_munged(current_user_ns(), key->gid),
		       key->perm,
		       key->description ?: "");

	/* include a NUL char at the end of the data */
	if (ret > PAGE_SIZE - 1)
		ret = PAGE_SIZE - 1;
	tmpbuf[ret] = 0;
	ret++;

	/* consider returning the data */
	if (buffer && buflen > 0) {
		if (buflen > ret)
			buflen = ret;

		if (copy_to_user(buffer, tmpbuf, buflen) != 0)
			ret = -EFAULT;
	}

	kfree(tmpbuf);
error2:
	key_ref_put(key_ref);
error:
	return ret;
}

/*
 * Search the specified keyring and any keyrings it links to for a matching
 * key.  Only keyrings that grant the caller Search permission will be searched
 * (this includes the starting keyring).  Only keys with Search permission can
 * be found.
 *
 * If successful, the found key will be linked to the destination keyring if
 * supplied and the key has Link permission, and the found key ID will be
 * returned.
 */
long keyctl_keyring_search(key_serial_t ringid,
			   const char __user *_type,
			   const char __user *_description,
			   key_serial_t destringid)
{
	struct key_type *ktype;
	key_ref_t keyring_ref, key_ref, dest_ref;
	char type[32], *description;
	long ret;

	/* pull the type and description into kernel space */
	ret = key_get_type_from_user(type, _type, sizeof(type));
	if (ret < 0)
		goto error;

	description = strndup_user(_description, PAGE_SIZE);
	if (IS_ERR(description)) {
		ret = PTR_ERR(description);
		goto error;
	}

	/* get the keyring at which to begin the search */
	keyring_ref = lookup_user_key(ringid, 0, KEY_SEARCH);
	if (IS_ERR(keyring_ref)) {
		ret = PTR_ERR(keyring_ref);
		goto error2;
	}

	/* get the destination keyring if specified */
	dest_ref = NULL;
	if (destringid) {
		dest_ref = lookup_user_key(destringid, KEY_LOOKUP_CREATE,
					   KEY_WRITE);
		if (IS_ERR(dest_ref)) {
			ret = PTR_ERR(dest_ref);
			goto error3;
		}
	}

	/* find the key type */
	ktype = key_type_lookup(type);
	if (IS_ERR(ktype)) {
		ret = PTR_ERR(ktype);
		goto error4;
	}

	/* do the search */
	key_ref = keyring_search(keyring_ref, ktype, description);
	if (IS_ERR(key_ref)) {
		ret = PTR_ERR(key_ref);

		/* treat lack or presence of a negative key the same */
		if (ret == -EAGAIN)
			ret = -ENOKEY;
		goto error5;
	}

	/* link the resulting key to the destination keyring if we can */
	if (dest_ref) {
		ret = key_permission(key_ref, KEY_LINK);
		if (ret < 0)
			goto error6;

		ret = key_link(key_ref_to_ptr(dest_ref), key_ref_to_ptr(key_ref));
		if (ret < 0)
			goto error6;
	}

	ret = key_ref_to_ptr(key_ref)->serial;

error6:
	key_ref_put(key_ref);
error5:
	key_type_put(ktype);
error4:
	key_ref_put(dest_ref);
error3:
	key_ref_put(keyring_ref);
error2:
	kfree(description);
error:
	return ret;
}

/*
 * Read a key's payload.
 *
 * The key must either grant the caller Read permission, or it must grant the
 * caller Search permission when searched for from the process keyrings.
 *
 * If successful, we place up to buflen bytes of data into the buffer, if one
 * is provided, and return the amount of data that is available in the key,
 * irrespective of how much we copied into the buffer.
 */
long keyctl_read_key(key_serial_t keyid, char __user *buffer, size_t buflen)
{
	struct key *key;
	key_ref_t key_ref;
	long ret;

	/* find the key first */
	key_ref = lookup_user_key(keyid, 0, 0);
	if (IS_ERR(key_ref)) {
		ret = -ENOKEY;
		goto error;
	}

	key = key_ref_to_ptr(key_ref);

	/* see if we can read it directly */
	ret = key_permission(key_ref, KEY_READ);
	if (ret == 0)
		goto can_read_key;
	if (ret != -EACCES)
		goto error;

	/* we can't; see if it's searchable from this process's keyrings
	 * - we automatically take account of the fact that it may be
	 *   dangling off an instantiation key
	 */
	if (!is_key_possessed(key_ref)) {
		ret = -EACCES;
		goto error2;
	}

	/* the key is probably readable - now try to read it */
can_read_key:
	ret = key_validate(key);
	if (ret == 0) {
		ret = -EOPNOTSUPP;
		if (key->type->read) {
			/* read the data with the semaphore held (since we
			 * might sleep) */
			down_read(&key->sem);
			ret = key->type->read(key, buffer, buflen);
			up_read(&key->sem);
		}
	}

error2:
	key_put(key);
error:
	return ret;
}

/*
 * Change the ownership of a key
 *
 * The key must grant the caller Setattr permission for this to work, though
 * the key need not be fully instantiated yet.  For the UID to be changed, or
 * for the GID to be changed to a group the caller is not a member of, the
 * caller must have sysadmin capability.  If either uid or gid is -1 then that
 * attribute is not changed.
 *
 * If the UID is to be changed, the new user must have sufficient quota to
 * accept the key.  The quota deduction will be removed from the old user to
 * the new user should the attribute be changed.
 *
 * If successful, 0 will be returned.
 */
long keyctl_chown_key(key_serial_t id, uid_t user, gid_t group)
{
	struct key_user *newowner, *zapowner = NULL;
	struct key *key;
	key_ref_t key_ref;
	long ret;
	kuid_t uid;
	kgid_t gid;

	uid = make_kuid(current_user_ns(), user);
	gid = make_kgid(current_user_ns(), group);
	ret = -EINVAL;
	if ((user != (uid_t) -1) && !uid_valid(uid))
		goto error;
	if ((group != (gid_t) -1) && !gid_valid(gid))
		goto error;

	ret = 0;
	if (user == (uid_t) -1 && group == (gid_t) -1)
		goto error;

	key_ref = lookup_user_key(id, KEY_LOOKUP_CREATE | KEY_LOOKUP_PARTIAL,
				  KEY_SETATTR);
	if (IS_ERR(key_ref)) {
		ret = PTR_ERR(key_ref);
		goto error;
	}

	key = key_ref_to_ptr(key_ref);

	/* make the changes with the locks held to prevent chown/chown races */
	ret = -EACCES;
	down_write(&key->sem);

	if (!capable(CAP_SYS_ADMIN)) {
		/* only the sysadmin can chown a key to some other UID */
		if (user != (uid_t) -1 && !uid_eq(key->uid, uid))
			goto error_put;

		/* only the sysadmin can set the key's GID to a group other
		 * than one of those that the current process subscribes to */
		if (group != (gid_t) -1 && !gid_eq(gid, key->gid) && !in_group_p(gid))
			goto error_put;
	}

	/* change the UID */
	if (user != (uid_t) -1 && !uid_eq(uid, key->uid)) {
		ret = -ENOMEM;
		newowner = key_user_lookup(uid);
		if (!newowner)
			goto error_put;

		/* transfer the quota burden to the new user */
		if (test_bit(KEY_FLAG_IN_QUOTA, &key->flags)) {
			unsigned maxkeys = uid_eq(uid, GLOBAL_ROOT_UID) ?
				key_quota_root_maxkeys : key_quota_maxkeys;
			unsigned maxbytes = uid_eq(uid, GLOBAL_ROOT_UID) ?
				key_quota_root_maxbytes : key_quota_maxbytes;

			spin_lock(&newowner->lock);
			if (newowner->qnkeys + 1 >= maxkeys ||
			    newowner->qnbytes + key->quotalen >= maxbytes ||
			    newowner->qnbytes + key->quotalen <
			    newowner->qnbytes)
				goto quota_overrun;

			newowner->qnkeys++;
			newowner->qnbytes += key->quotalen;
			spin_unlock(&newowner->lock);

			spin_lock(&key->user->lock);
			key->user->qnkeys--;
			key->user->qnbytes -= key->quotalen;
			spin_unlock(&key->user->lock);
		}

		atomic_dec(&key->user->nkeys);
		atomic_inc(&newowner->nkeys);

		if (test_bit(KEY_FLAG_INSTANTIATED, &key->flags)) {
			atomic_dec(&key->user->nikeys);
			atomic_inc(&newowner->nikeys);
		}

		zapowner = key->user;
		key->user = newowner;
		key->uid = uid;
	}

	/* change the GID */
	if (group != (gid_t) -1)
		key->gid = gid;

	ret = 0;

error_put:
	up_write(&key->sem);
	key_put(key);
	if (zapowner)
		key_user_put(zapowner);
error:
	return ret;

quota_overrun:
	spin_unlock(&newowner->lock);
	zapowner = newowner;
	ret = -EDQUOT;
	goto error_put;
}

/*
 * Change the permission mask on a key.
 *
 * The key must grant the caller Setattr permission for this to work, though
 * the key need not be fully instantiated yet.  If the caller does not have
 * sysadmin capability, it may only change the permission on keys that it owns.
 */
long keyctl_setperm_key(key_serial_t id, key_perm_t perm)
{
	struct key *key;
	key_ref_t key_ref;
	long ret;

	ret = -EINVAL;
	if (perm & ~(KEY_POS_ALL | KEY_USR_ALL | KEY_GRP_ALL | KEY_OTH_ALL))
		goto error;

	key_ref = lookup_user_key(id, KEY_LOOKUP_CREATE | KEY_LOOKUP_PARTIAL,
				  KEY_SETATTR);
	if (IS_ERR(key_ref)) {
		ret = PTR_ERR(key_ref);
		goto error;
	}

	key = key_ref_to_ptr(key_ref);

	/* make the changes with the locks held to prevent chown/chmod races */
	ret = -EACCES;
	down_write(&key->sem);

	/* if we're not the sysadmin, we can only change a key that we own */
	if (capable(CAP_SYS_ADMIN) || uid_eq(key->uid, current_fsuid())) {
		key->perm = perm;
		ret = 0;
	}

	up_write(&key->sem);
	key_put(key);
error:
	return ret;
}

/*
 * Get the destination keyring for instantiation and check that the caller has
 * Write permission on it.
 */
static long get_instantiation_keyring(key_serial_t ringid,
				      struct request_key_auth *rka,
				      struct key **_dest_keyring)
{
	key_ref_t dkref;

	*_dest_keyring = NULL;

	/* just return a NULL pointer if we weren't asked to make a link */
	if (ringid == 0)
		return 0;

	/* if a specific keyring is nominated by ID, then use that */
	if (ringid > 0) {
		dkref = lookup_user_key(ringid, KEY_LOOKUP_CREATE, KEY_WRITE);
		if (IS_ERR(dkref))
			return PTR_ERR(dkref);
		*_dest_keyring = key_ref_to_ptr(dkref);
		return 0;
	}

	if (ringid == KEY_SPEC_REQKEY_AUTH_KEY)
		return -EINVAL;

	/* otherwise specify the destination keyring recorded in the
	 * authorisation key (any KEY_SPEC_*_KEYRING) */
	if (ringid >= KEY_SPEC_REQUESTOR_KEYRING) {
		*_dest_keyring = key_get(rka->dest_keyring);
		return 0;
	}

	return -ENOKEY;
}

/*
 * Change the request_key authorisation key on the current process.
 */
static int keyctl_change_reqkey_auth(struct key *key)
{
	struct cred *new;

	new = prepare_creds();
	if (!new)
		return -ENOMEM;

	key_put(new->request_key_auth);
	new->request_key_auth = key_get(key);

	return commit_creds(new);
}

/*
 * Copy the iovec data from userspace
 */
static long copy_from_user_iovec(void *buffer, const struct iovec *iov,
				 unsigned ioc)
{
	for (; ioc > 0; ioc--) {
		if (copy_from_user(buffer, iov->iov_base, iov->iov_len) != 0)
			return -EFAULT;
		buffer += iov->iov_len;
		iov++;
	}
	return 0;
}

/*
 * Instantiate a key with the specified payload and link the key into the
 * destination keyring if one is given.
 *
 * The caller must have the appropriate instantiation permit set for this to
 * work (see keyctl_assume_authority).  No other permissions are required.
 *
 * If successful, 0 will be returned.
 */
long keyctl_instantiate_key_common(key_serial_t id,
				   const struct iovec *payload_iov,
				   unsigned ioc,
				   size_t plen,
				   key_serial_t ringid)
{
	const struct cred *cred = current_cred();
	struct request_key_auth *rka;
	struct key *instkey, *dest_keyring;
	void *payload;
	long ret;
	bool vm = false;

	kenter("%d,,%zu,%d", id, plen, ringid);

	ret = -EINVAL;
	if (plen > 1024 * 1024 - 1)
		goto error;

	/* the appropriate instantiation authorisation key must have been
	 * assumed before calling this */
	ret = -EPERM;
	instkey = cred->request_key_auth;
	if (!instkey)
		goto error;

	rka = instkey->payload.data;
	if (rka->target_key->serial != id)
		goto error;

	/* pull the payload in if one was supplied */
	payload = NULL;

	if (payload_iov) {
		ret = -ENOMEM;
		payload = kmalloc(plen, GFP_KERNEL);
		if (!payload) {
			if (plen <= PAGE_SIZE)
				goto error;
			vm = true;
			payload = vmalloc(plen);
			if (!payload)
				goto error;
		}

		ret = copy_from_user_iovec(payload, payload_iov, ioc);
		if (ret < 0)
			goto error2;
	}

	/* find the destination keyring amongst those belonging to the
	 * requesting task */
	ret = get_instantiation_keyring(ringid, rka, &dest_keyring);
	if (ret < 0)
		goto error2;

	/* instantiate the key and link it into a keyring */
	ret = key_instantiate_and_link(rka->target_key, payload, plen,
				       dest_keyring, instkey);

	key_put(dest_keyring);

	/* discard the assumed authority if it's just been disabled by
	 * instantiation of the key */
	if (ret == 0)
		keyctl_change_reqkey_auth(NULL);

error2:
	if (!vm)
		kfree(payload);
	else
		vfree(payload);
error:
	return ret;
}

/*
 * Instantiate a key with the specified payload and link the key into the
 * destination keyring if one is given.
 *
 * The caller must have the appropriate instantiation permit set for this to
 * work (see keyctl_assume_authority).  No other permissions are required.
 *
 * If successful, 0 will be returned.
 */
long keyctl_instantiate_key(key_serial_t id,
			    const void __user *_payload,
			    size_t plen,
			    key_serial_t ringid)
{
	if (_payload && plen) {
		struct iovec iov[1] = {
			[0].iov_base = (void __user *)_payload,
			[0].iov_len  = plen
		};

		return keyctl_instantiate_key_common(id, iov, 1, plen, ringid);
	}

	return keyctl_instantiate_key_common(id, NULL, 0, 0, ringid);
}

/*
 * Instantiate a key with the specified multipart payload and link the key into
 * the destination keyring if one is given.
 *
 * The caller must have the appropriate instantiation permit set for this to
 * work (see keyctl_assume_authority).  No other permissions are required.
 *
 * If successful, 0 will be returned.
 */
long keyctl_instantiate_key_iov(key_serial_t id,
				const struct iovec __user *_payload_iov,
				unsigned ioc,
				key_serial_t ringid)
{
	struct iovec iovstack[UIO_FASTIOV], *iov = iovstack;
	long ret;

	if (!_payload_iov || !ioc)
		goto no_payload;

	ret = rw_copy_check_uvector(WRITE, _payload_iov, ioc,
				    ARRAY_SIZE(iovstack), iovstack, &iov);
	if (ret < 0)
		goto err;
	if (ret == 0)
		goto no_payload_free;

	ret = keyctl_instantiate_key_common(id, iov, ioc, ret, ringid);
err:
	if (iov != iovstack)
		kfree(iov);
	return ret;

no_payload_free:
	if (iov != iovstack)
		kfree(iov);
no_payload:
	return keyctl_instantiate_key_common(id, NULL, 0, 0, ringid);
}

/*
 * Negatively instantiate the key with the given timeout (in seconds) and link
 * the key into the destination keyring if one is given.
 *
 * The caller must have the appropriate instantiation permit set for this to
 * work (see keyctl_assume_authority).  No other permissions are required.
 *
 * The key and any links to the key will be automatically garbage collected
 * after the timeout expires.
 *
 * Negative keys are used to rate limit repeated request_key() calls by causing
 * them to return -ENOKEY until the negative key expires.
 *
 * If successful, 0 will be returned.
 */
long keyctl_negate_key(key_serial_t id, unsigned timeout, key_serial_t ringid)
{
	return keyctl_reject_key(id, timeout, ENOKEY, ringid);
}

/*
 * Negatively instantiate the key with the given timeout (in seconds) and error
 * code and link the key into the destination keyring if one is given.
 *
 * The caller must have the appropriate instantiation permit set for this to
 * work (see keyctl_assume_authority).  No other permissions are required.
 *
 * The key and any links to the key will be automatically garbage collected
 * after the timeout expires.
 *
 * Negative keys are used to rate limit repeated request_key() calls by causing
 * them to return the specified error code until the negative key expires.
 *
 * If successful, 0 will be returned.
 */
long keyctl_reject_key(key_serial_t id, unsigned timeout, unsigned error,
		       key_serial_t ringid)
{
	const struct cred *cred = current_cred();
	struct request_key_auth *rka;
	struct key *instkey, *dest_keyring;
	long ret;

	kenter("%d,%u,%u,%d", id, timeout, error, ringid);

	/* must be a valid error code and mustn't be a kernel special */
	if (error <= 0 ||
	    error >= MAX_ERRNO ||
	    error == ERESTARTSYS ||
	    error == ERESTARTNOINTR ||
	    error == ERESTARTNOHAND ||
	    error == ERESTART_RESTARTBLOCK)
		return -EINVAL;

	/* the appropriate instantiation authorisation key must have been
	 * assumed before calling this */
	ret = -EPERM;
	instkey = cred->request_key_auth;
	if (!instkey)
		goto error;

	rka = instkey->payload.data;
	if (rka->target_key->serial != id)
		goto error;

	/* find the destination keyring if present (which must also be
	 * writable) */
	ret = get_instantiation_keyring(ringid, rka, &dest_keyring);
	if (ret < 0)
		goto error;

	/* instantiate the key and link it into a keyring */
	ret = key_reject_and_link(rka->target_key, timeout, error,
				  dest_keyring, instkey);

	key_put(dest_keyring);

	/* discard the assumed authority if it's just been disabled by
	 * instantiation of the key */
	if (ret == 0)
		keyctl_change_reqkey_auth(NULL);

error:
	return ret;
}

/*
 * Read or set the default keyring in which request_key() will cache keys and
 * return the old setting.
 *
 * If a process keyring is specified then this will be created if it doesn't
 * yet exist.  The old setting will be returned if successful.
 */
long keyctl_set_reqkey_keyring(int reqkey_defl)
{
	struct cred *new;
	int ret, old_setting;

	old_setting = current_cred_xxx(jit_keyring);

	if (reqkey_defl == KEY_REQKEY_DEFL_NO_CHANGE)
		return old_setting;

	new = prepare_creds();
	if (!new)
		return -ENOMEM;

	switch (reqkey_defl) {
	case KEY_REQKEY_DEFL_THREAD_KEYRING:
		ret = install_thread_keyring_to_cred(new);
		if (ret < 0)
			goto error;
		goto set;

	case KEY_REQKEY_DEFL_PROCESS_KEYRING:
		ret = install_process_keyring_to_cred(new);
		if (ret < 0) {
			if (ret != -EEXIST)
				goto error;
			ret = 0;
		}
		goto set;

	case KEY_REQKEY_DEFL_DEFAULT:
	case KEY_REQKEY_DEFL_SESSION_KEYRING:
	case KEY_REQKEY_DEFL_USER_KEYRING:
	case KEY_REQKEY_DEFL_USER_SESSION_KEYRING:
	case KEY_REQKEY_DEFL_REQUESTOR_KEYRING:
		goto set;

	case KEY_REQKEY_DEFL_NO_CHANGE:
	case KEY_REQKEY_DEFL_GROUP_KEYRING:
	default:
		ret = -EINVAL;
		goto error;
	}

set:
	new->jit_keyring = reqkey_defl;
	commit_creds(new);
	return old_setting;
error:
	abort_creds(new);
	return ret;
}

/*
 * Set or clear the timeout on a key.
 *
 * Either the key must grant the caller Setattr permission or else the caller
 * must hold an instantiation authorisation token for the key.
 *
 * The timeout is either 0 to clear the timeout, or a number of seconds from
 * the current time.  The key and any links to the key will be automatically
 * garbage collected after the timeout expires.
 *
 * If successful, 0 is returned.
 */
long keyctl_set_timeout(key_serial_t id, unsigned timeout)
{
	struct key *key, *instkey;
	key_ref_t key_ref;
	long ret;

	key_ref = lookup_user_key(id, KEY_LOOKUP_CREATE | KEY_LOOKUP_PARTIAL,
				  KEY_SETATTR);
	if (IS_ERR(key_ref)) {
		/* setting the timeout on a key under construction is permitted
		 * if we have the authorisation token handy */
		if (PTR_ERR(key_ref) == -EACCES) {
			instkey = key_get_instantiation_authkey(id);
			if (!IS_ERR(instkey)) {
				key_put(instkey);
				key_ref = lookup_user_key(id,
							  KEY_LOOKUP_PARTIAL,
							  0);
				if (!IS_ERR(key_ref))
					goto okay;
			}
		}

		ret = PTR_ERR(key_ref);
		goto error;
	}

okay:
	key = key_ref_to_ptr(key_ref);
	key_set_timeout(key, timeout);
	key_put(key);

	ret = 0;
error:
	return ret;
}

/*
 * Assume (or clear) the authority to instantiate the specified key.
 *
 * This sets the authoritative token currently in force for key instantiation.
 * This must be done for a key to be instantiated.  It has the effect of making
 * available all the keys from the caller of the request_key() that created a
 * key to request_key() calls made by the caller of this function.
 *
 * The caller must have the instantiation key in their process keyrings with a
 * Search permission grant available to the caller.
 *
 * If the ID given is 0, then the setting will be cleared and 0 returned.
 *
 * If the ID given has a matching an authorisation key, then that key will be
 * set and its ID will be returned.  The authorisation key can be read to get
 * the callout information passed to request_key().
 */
long keyctl_assume_authority(key_serial_t id)
{
	struct key *authkey;
	long ret;

	/* special key IDs aren't permitted */
	ret = -EINVAL;
	if (id < 0)
		goto error;

	/* we divest ourselves of authority if given an ID of 0 */
	if (id == 0) {
		ret = keyctl_change_reqkey_auth(NULL);
		goto error;
	}

	/* attempt to assume the authority temporarily granted to us whilst we
	 * instantiate the specified key
	 * - the authorisation key must be in the current task's keyrings
	 *   somewhere
	 */
	authkey = key_get_instantiation_authkey(id);
	if (IS_ERR(authkey)) {
		ret = PTR_ERR(authkey);
		goto error;
	}

	ret = keyctl_change_reqkey_auth(authkey);
	if (ret < 0)
		goto error;
	key_put(authkey);

	ret = authkey->serial;
error:
	return ret;
}

/*
 * Get a key's the LSM security label.
 *
 * The key must grant the caller View permission for this to work.
 *
 * If there's a buffer, then up to buflen bytes of data will be placed into it.
 *
 * If successful, the amount of information available will be returned,
 * irrespective of how much was copied (including the terminal NUL).
 */
long keyctl_get_security(key_serial_t keyid,
			 char __user *buffer,
			 size_t buflen)
{
	struct key *key, *instkey;
	key_ref_t key_ref;
	char *context;
	long ret;

	key_ref = lookup_user_key(keyid, KEY_LOOKUP_PARTIAL, KEY_VIEW);
	if (IS_ERR(key_ref)) {
		if (PTR_ERR(key_ref) != -EACCES)
			return PTR_ERR(key_ref);

		/* viewing a key under construction is also permitted if we
		 * have the authorisation token handy */
		instkey = key_get_instantiation_authkey(keyid);
		if (IS_ERR(instkey))
			return PTR_ERR(instkey);
		key_put(instkey);

		key_ref = lookup_user_key(keyid, KEY_LOOKUP_PARTIAL, 0);
		if (IS_ERR(key_ref))
			return PTR_ERR(key_ref);
	}

	key = key_ref_to_ptr(key_ref);
	ret = security_key_getsecurity(key, &context);
	if (ret == 0) {
		/* if no information was returned, give userspace an empty
		 * string */
		ret = 1;
		if (buffer && buflen > 0 &&
		    copy_to_user(buffer, "", 1) != 0)
			ret = -EFAULT;
	} else if (ret > 0) {
		/* return as much data as there's room for */
		if (buffer && buflen > 0) {
			if (buflen > ret)
				buflen = ret;

			if (copy_to_user(buffer, context, buflen) != 0)
				ret = -EFAULT;
		}

		kfree(context);
	}

	key_ref_put(key_ref);
	return ret;
}

/*
 * Attempt to install the calling process's session keyring on the process's
 * parent process.
 *
 * The keyring must exist and must grant the caller LINK permission, and the
 * parent process must be single-threaded and must have the same effective
 * ownership as this process and mustn't be SUID/SGID.
 *
 * The keyring will be emplaced on the parent when it next resumes userspace.
 *
 * If successful, 0 will be returned.
 */
long keyctl_session_to_parent(void)
{
	struct task_struct *me, *parent;
	const struct cred *mycred, *pcred;
	struct callback_head *newwork, *oldwork;
	key_ref_t keyring_r;
	struct cred *cred;
	int ret;

	keyring_r = lookup_user_key(KEY_SPEC_SESSION_KEYRING, 0, KEY_LINK);
	if (IS_ERR(keyring_r))
		return PTR_ERR(keyring_r);

	ret = -ENOMEM;

	/* our parent is going to need a new cred struct, a new tgcred struct
	 * and new security data, so we allocate them here to prevent ENOMEM in
	 * our parent */
	cred = cred_alloc_blank();
	if (!cred)
		goto error_keyring;
	newwork = &cred->rcu;

	cred->session_keyring = key_ref_to_ptr(keyring_r);
	keyring_r = NULL;
	init_task_work(newwork, key_change_session_keyring);

	me = current;
	rcu_read_lock();
	write_lock_irq(&tasklist_lock);

	ret = -EPERM;
	oldwork = NULL;
	parent = me->real_parent;

	/* the parent mustn't be init and mustn't be a kernel thread */
	if (parent->pid <= 1 || !parent->mm)
		goto unlock;

	/* the parent must be single threaded */
	if (!thread_group_empty(parent))
		goto unlock;

	/* the parent and the child must have different session keyrings or
	 * there's no point */
	mycred = current_cred();
	pcred = __task_cred(parent);
	if (mycred == pcred ||
	    mycred->session_keyring == pcred->session_keyring) {
		ret = 0;
		goto unlock;
	}

	/* the parent must have the same effective ownership and mustn't be
	 * SUID/SGID */
	if (!uid_eq(pcred->uid,	 mycred->euid) ||
	    !uid_eq(pcred->euid, mycred->euid) ||
	    !uid_eq(pcred->suid, mycred->euid) ||
	    !gid_eq(pcred->gid,	 mycred->egid) ||
	    !gid_eq(pcred->egid, mycred->egid) ||
	    !gid_eq(pcred->sgid, mycred->egid))
		goto unlock;

	/* the keyrings must have the same UID */
<<<<<<< HEAD
	if ((pcred->tgcred->session_keyring &&
	     !uid_eq(pcred->tgcred->session_keyring->uid, mycred->euid)) ||
	    !uid_eq(mycred->tgcred->session_keyring->uid, mycred->euid))
=======
	if ((pcred->session_keyring &&
	     pcred->session_keyring->uid != mycred->euid) ||
	    mycred->session_keyring->uid != mycred->euid)
>>>>>>> e9307237
		goto unlock;

	/* cancel an already pending keyring replacement */
	oldwork = task_work_cancel(parent, key_change_session_keyring);

	/* the replacement session keyring is applied just prior to userspace
	 * restarting */
	ret = task_work_add(parent, newwork, true);
	if (!ret)
		newwork = NULL;
unlock:
	write_unlock_irq(&tasklist_lock);
	rcu_read_unlock();
	if (oldwork)
		put_cred(container_of(oldwork, struct cred, rcu));
	if (newwork)
		put_cred(cred);
	return ret;

error_keyring:
	key_ref_put(keyring_r);
	return ret;
}

/*
 * The key control system call
 */
SYSCALL_DEFINE5(keyctl, int, option, unsigned long, arg2, unsigned long, arg3,
		unsigned long, arg4, unsigned long, arg5)
{
	switch (option) {
	case KEYCTL_GET_KEYRING_ID:
		return keyctl_get_keyring_ID((key_serial_t) arg2,
					     (int) arg3);

	case KEYCTL_JOIN_SESSION_KEYRING:
		return keyctl_join_session_keyring((const char __user *) arg2);

	case KEYCTL_UPDATE:
		return keyctl_update_key((key_serial_t) arg2,
					 (const void __user *) arg3,
					 (size_t) arg4);

	case KEYCTL_REVOKE:
		return keyctl_revoke_key((key_serial_t) arg2);

	case KEYCTL_DESCRIBE:
		return keyctl_describe_key((key_serial_t) arg2,
					   (char __user *) arg3,
					   (unsigned) arg4);

	case KEYCTL_CLEAR:
		return keyctl_keyring_clear((key_serial_t) arg2);

	case KEYCTL_LINK:
		return keyctl_keyring_link((key_serial_t) arg2,
					   (key_serial_t) arg3);

	case KEYCTL_UNLINK:
		return keyctl_keyring_unlink((key_serial_t) arg2,
					     (key_serial_t) arg3);

	case KEYCTL_SEARCH:
		return keyctl_keyring_search((key_serial_t) arg2,
					     (const char __user *) arg3,
					     (const char __user *) arg4,
					     (key_serial_t) arg5);

	case KEYCTL_READ:
		return keyctl_read_key((key_serial_t) arg2,
				       (char __user *) arg3,
				       (size_t) arg4);

	case KEYCTL_CHOWN:
		return keyctl_chown_key((key_serial_t) arg2,
					(uid_t) arg3,
					(gid_t) arg4);

	case KEYCTL_SETPERM:
		return keyctl_setperm_key((key_serial_t) arg2,
					  (key_perm_t) arg3);

	case KEYCTL_INSTANTIATE:
		return keyctl_instantiate_key((key_serial_t) arg2,
					      (const void __user *) arg3,
					      (size_t) arg4,
					      (key_serial_t) arg5);

	case KEYCTL_NEGATE:
		return keyctl_negate_key((key_serial_t) arg2,
					 (unsigned) arg3,
					 (key_serial_t) arg4);

	case KEYCTL_SET_REQKEY_KEYRING:
		return keyctl_set_reqkey_keyring(arg2);

	case KEYCTL_SET_TIMEOUT:
		return keyctl_set_timeout((key_serial_t) arg2,
					  (unsigned) arg3);

	case KEYCTL_ASSUME_AUTHORITY:
		return keyctl_assume_authority((key_serial_t) arg2);

	case KEYCTL_GET_SECURITY:
		return keyctl_get_security((key_serial_t) arg2,
					   (char __user *) arg3,
					   (size_t) arg4);

	case KEYCTL_SESSION_TO_PARENT:
		return keyctl_session_to_parent();

	case KEYCTL_REJECT:
		return keyctl_reject_key((key_serial_t) arg2,
					 (unsigned) arg3,
					 (unsigned) arg4,
					 (key_serial_t) arg5);

	case KEYCTL_INSTANTIATE_IOV:
		return keyctl_instantiate_key_iov(
			(key_serial_t) arg2,
			(const struct iovec __user *) arg3,
			(unsigned) arg4,
			(key_serial_t) arg5);

	case KEYCTL_INVALIDATE:
		return keyctl_invalidate_key((key_serial_t) arg2);

	default:
		return -EOPNOTSUPP;
	}
}<|MERGE_RESOLUTION|>--- conflicted
+++ resolved
@@ -1536,15 +1536,9 @@
 		goto unlock;
 
 	/* the keyrings must have the same UID */
-<<<<<<< HEAD
-	if ((pcred->tgcred->session_keyring &&
-	     !uid_eq(pcred->tgcred->session_keyring->uid, mycred->euid)) ||
-	    !uid_eq(mycred->tgcred->session_keyring->uid, mycred->euid))
-=======
 	if ((pcred->session_keyring &&
-	     pcred->session_keyring->uid != mycred->euid) ||
-	    mycred->session_keyring->uid != mycred->euid)
->>>>>>> e9307237
+	     !uid_eq(pcred->session_keyring->uid, mycred->euid)) ||
+	    !uid_eq(mycred->session_keyring->uid, mycred->euid))
 		goto unlock;
 
 	/* cancel an already pending keyring replacement */
