--- conflicted
+++ resolved
@@ -624,52 +624,6 @@
 }
 
 /**
-<<<<<<< HEAD
- * tipc_msg_make_bundle(): Create bundle buf and append message to its tail
- * @list: the buffer chain, where head is the buffer to replace/append
- * @skb: buffer to be created, appended to and returned in case of success
- * @msg: message to be appended
- * @mtu: max allowable size for the bundle buffer, inclusive header
- * @dnode: destination node for message. (Not always present in header)
- * Returns true if success, otherwise false
- */
-bool tipc_msg_make_bundle(struct sk_buff **skb,  struct tipc_msg *msg,
-			  u32 mtu, u32 dnode)
-{
-	struct sk_buff *_skb;
-	struct tipc_msg *bmsg;
-	u32 msz = msg_size(msg);
-	u32 max = mtu - INT_H_SIZE;
-
-	if (msg_user(msg) == MSG_FRAGMENTER)
-		return false;
-	if (msg_user(msg) == TUNNEL_PROTOCOL)
-		return false;
-	if (msg_user(msg) == BCAST_PROTOCOL)
-		return false;
-	if (msz > (max / 2))
-		return false;
-
-	_skb = tipc_buf_acquire(max, GFP_ATOMIC);
-	if (!_skb)
-		return false;
-
-	skb_trim(_skb, INT_H_SIZE);
-	bmsg = buf_msg(_skb);
-	tipc_msg_init(msg_prevnode(msg), bmsg, MSG_BUNDLER, 0,
-		      INT_H_SIZE, dnode);
-	msg_set_importance(bmsg, msg_importance(msg));
-	msg_set_seqno(bmsg, msg_seqno(msg));
-	msg_set_ack(bmsg, msg_ack(msg));
-	msg_set_bcast_ack(bmsg, msg_bcast_ack(msg));
-	tipc_msg_bundle(_skb, msg, mtu);
-	*skb = _skb;
-	return true;
-}
-
-/**
-=======
->>>>>>> b08baef0
  * tipc_msg_reverse(): swap source and destination addresses and add error code
  * @own_node: originating node id for reversed message
  * @skb:  buffer containing message to be reversed; will be consumed
