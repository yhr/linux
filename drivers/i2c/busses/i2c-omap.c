--- conflicted
+++ resolved
@@ -1057,14 +1057,9 @@
 {
 	struct omap_i2c_dev	*dev;
 	struct i2c_adapter	*adap;
-<<<<<<< HEAD
-	struct resource		*mem, *irq, *ioarea;
+	struct resource		*mem;
 	const struct omap_i2c_bus_platform_data *pdata =
 		pdev->dev.platform_data;
-=======
-	struct resource		*mem;
-	struct omap_i2c_bus_platform_data *pdata = pdev->dev.platform_data;
->>>>>>> 62885f59
 	struct device_node	*node = pdev->dev.of_node;
 	const struct of_device_id *match;
 	int irq;
