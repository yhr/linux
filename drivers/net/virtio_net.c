// SPDX-License-Identifier: GPL-2.0-or-later
/* A network driver using virtio.
 *
 * Copyright 2007 Rusty Russell <rusty@rustcorp.com.au> IBM Corporation
 */
//#define DEBUG
#include <linux/netdevice.h>
#include <linux/etherdevice.h>
#include <linux/ethtool.h>
#include <linux/module.h>
#include <linux/virtio.h>
#include <linux/virtio_net.h>
#include <linux/bpf.h>
#include <linux/bpf_trace.h>
#include <linux/scatterlist.h>
#include <linux/if_vlan.h>
#include <linux/slab.h>
#include <linux/cpu.h>
#include <linux/average.h>
#include <linux/filter.h>
#include <linux/kernel.h>
#include <net/route.h>
#include <net/xdp.h>
#include <net/net_failover.h>

static int napi_weight = NAPI_POLL_WEIGHT;
module_param(napi_weight, int, 0444);

static bool csum = true, gso = true, napi_tx = true;
module_param(csum, bool, 0444);
module_param(gso, bool, 0444);
module_param(napi_tx, bool, 0644);

/* FIXME: MTU in config. */
#define GOOD_PACKET_LEN (ETH_HLEN + VLAN_HLEN + ETH_DATA_LEN)
#define GOOD_COPY_LEN	128

#define VIRTNET_RX_PAD (NET_IP_ALIGN + NET_SKB_PAD)

/* Amount of XDP headroom to prepend to packets for use by xdp_adjust_head */
#define VIRTIO_XDP_HEADROOM 256

/* Separating two types of XDP xmit */
#define VIRTIO_XDP_TX		BIT(0)
#define VIRTIO_XDP_REDIR	BIT(1)

#define VIRTIO_XDP_FLAG	BIT(0)

/* RX packet size EWMA. The average packet size is used to determine the packet
 * buffer size when refilling RX rings. As the entire RX ring may be refilled
 * at once, the weight is chosen so that the EWMA will be insensitive to short-
 * term, transient changes in packet size.
 */
DECLARE_EWMA(pkt_len, 0, 64)

#define VIRTNET_DRIVER_VERSION "1.0.0"

static const unsigned long guest_offloads[] = {
	VIRTIO_NET_F_GUEST_TSO4,
	VIRTIO_NET_F_GUEST_TSO6,
	VIRTIO_NET_F_GUEST_ECN,
	VIRTIO_NET_F_GUEST_UFO,
	VIRTIO_NET_F_GUEST_CSUM
};

#define GUEST_OFFLOAD_GRO_HW_MASK ((1ULL << VIRTIO_NET_F_GUEST_TSO4) | \
				(1ULL << VIRTIO_NET_F_GUEST_TSO6) | \
				(1ULL << VIRTIO_NET_F_GUEST_ECN)  | \
				(1ULL << VIRTIO_NET_F_GUEST_UFO))

struct virtnet_stat_desc {
	char desc[ETH_GSTRING_LEN];
	size_t offset;
};

struct virtnet_sq_stats {
	struct u64_stats_sync syncp;
	u64 packets;
	u64 bytes;
	u64 xdp_tx;
	u64 xdp_tx_drops;
	u64 kicks;
	u64 tx_timeouts;
};

struct virtnet_rq_stats {
	struct u64_stats_sync syncp;
	u64 packets;
	u64 bytes;
	u64 drops;
	u64 xdp_packets;
	u64 xdp_tx;
	u64 xdp_redirects;
	u64 xdp_drops;
	u64 kicks;
};

#define VIRTNET_SQ_STAT(m)	offsetof(struct virtnet_sq_stats, m)
#define VIRTNET_RQ_STAT(m)	offsetof(struct virtnet_rq_stats, m)

static const struct virtnet_stat_desc virtnet_sq_stats_desc[] = {
	{ "packets",		VIRTNET_SQ_STAT(packets) },
	{ "bytes",		VIRTNET_SQ_STAT(bytes) },
	{ "xdp_tx",		VIRTNET_SQ_STAT(xdp_tx) },
	{ "xdp_tx_drops",	VIRTNET_SQ_STAT(xdp_tx_drops) },
	{ "kicks",		VIRTNET_SQ_STAT(kicks) },
	{ "tx_timeouts",	VIRTNET_SQ_STAT(tx_timeouts) },
};

static const struct virtnet_stat_desc virtnet_rq_stats_desc[] = {
	{ "packets",		VIRTNET_RQ_STAT(packets) },
	{ "bytes",		VIRTNET_RQ_STAT(bytes) },
	{ "drops",		VIRTNET_RQ_STAT(drops) },
	{ "xdp_packets",	VIRTNET_RQ_STAT(xdp_packets) },
	{ "xdp_tx",		VIRTNET_RQ_STAT(xdp_tx) },
	{ "xdp_redirects",	VIRTNET_RQ_STAT(xdp_redirects) },
	{ "xdp_drops",		VIRTNET_RQ_STAT(xdp_drops) },
	{ "kicks",		VIRTNET_RQ_STAT(kicks) },
};

#define VIRTNET_SQ_STATS_LEN	ARRAY_SIZE(virtnet_sq_stats_desc)
#define VIRTNET_RQ_STATS_LEN	ARRAY_SIZE(virtnet_rq_stats_desc)

/* Internal representation of a send virtqueue */
struct send_queue {
	/* Virtqueue associated with this send _queue */
	struct virtqueue *vq;

	/* TX: fragments + linear part + virtio header */
	struct scatterlist sg[MAX_SKB_FRAGS + 2];

	/* Name of the send queue: output.$index */
	char name[40];

	struct virtnet_sq_stats stats;

	struct napi_struct napi;
};

/* Internal representation of a receive virtqueue */
struct receive_queue {
	/* Virtqueue associated with this receive_queue */
	struct virtqueue *vq;

	struct napi_struct napi;

	struct bpf_prog __rcu *xdp_prog;

	struct virtnet_rq_stats stats;

	/* Chain pages by the private ptr. */
	struct page *pages;

	/* Average packet length for mergeable receive buffers. */
	struct ewma_pkt_len mrg_avg_pkt_len;

	/* Page frag for packet buffer allocation. */
	struct page_frag alloc_frag;

	/* RX: fragments + linear part + virtio header */
	struct scatterlist sg[MAX_SKB_FRAGS + 2];

	/* Min single buffer size for mergeable buffers case. */
	unsigned int min_buf_len;

	/* Name of this receive queue: input.$index */
	char name[40];

	struct xdp_rxq_info xdp_rxq;
};

/* Control VQ buffers: protected by the rtnl lock */
struct control_buf {
	struct virtio_net_ctrl_hdr hdr;
	virtio_net_ctrl_ack status;
	struct virtio_net_ctrl_mq mq;
	u8 promisc;
	u8 allmulti;
	__virtio16 vid;
	__virtio64 offloads;
};

struct virtnet_info {
	struct virtio_device *vdev;
	struct virtqueue *cvq;
	struct net_device *dev;
	struct send_queue *sq;
	struct receive_queue *rq;
	unsigned int status;

	/* Max # of queue pairs supported by the device */
	u16 max_queue_pairs;

	/* # of queue pairs currently used by the driver */
	u16 curr_queue_pairs;

	/* # of XDP queue pairs currently used by the driver */
	u16 xdp_queue_pairs;

	/* xdp_queue_pairs may be 0, when xdp is already loaded. So add this. */
	bool xdp_enabled;

	/* I like... big packets and I cannot lie! */
	bool big_packets;

	/* Host will merge rx buffers for big packets (shake it! shake it!) */
	bool mergeable_rx_bufs;

	/* Has control virtqueue */
	bool has_cvq;

	/* Host can handle any s/g split between our header and packet data */
	bool any_header_sg;

	/* Packet virtio header size */
	u8 hdr_len;

	/* Work struct for refilling if we run low on memory. */
	struct delayed_work refill;

	/* Work struct for config space updates */
	struct work_struct config_work;

	/* Does the affinity hint is set for virtqueues? */
	bool affinity_hint_set;

	/* CPU hotplug instances for online & dead */
	struct hlist_node node;
	struct hlist_node node_dead;

	struct control_buf *ctrl;

	/* Ethtool settings */
	u8 duplex;
	u32 speed;

	unsigned long guest_offloads;
	unsigned long guest_offloads_capable;

	/* failover when STANDBY feature enabled */
	struct failover *failover;
};

struct padded_vnet_hdr {
	struct virtio_net_hdr_mrg_rxbuf hdr;
	/*
	 * hdr is in a separate sg buffer, and data sg buffer shares same page
	 * with this header sg. This padding makes next sg 16 byte aligned
	 * after the header.
	 */
	char padding[4];
};

static bool is_xdp_frame(void *ptr)
{
	return (unsigned long)ptr & VIRTIO_XDP_FLAG;
}

static void *xdp_to_ptr(struct xdp_frame *ptr)
{
	return (void *)((unsigned long)ptr | VIRTIO_XDP_FLAG);
}

static struct xdp_frame *ptr_to_xdp(void *ptr)
{
	return (struct xdp_frame *)((unsigned long)ptr & ~VIRTIO_XDP_FLAG);
}

/* Converting between virtqueue no. and kernel tx/rx queue no.
 * 0:rx0 1:tx0 2:rx1 3:tx1 ... 2N:rxN 2N+1:txN 2N+2:cvq
 */
static int vq2txq(struct virtqueue *vq)
{
	return (vq->index - 1) / 2;
}

static int txq2vq(int txq)
{
	return txq * 2 + 1;
}

static int vq2rxq(struct virtqueue *vq)
{
	return vq->index / 2;
}

static int rxq2vq(int rxq)
{
	return rxq * 2;
}

static inline struct virtio_net_hdr_mrg_rxbuf *skb_vnet_hdr(struct sk_buff *skb)
{
	return (struct virtio_net_hdr_mrg_rxbuf *)skb->cb;
}

/*
 * private is used to chain pages for big packets, put the whole
 * most recent used list in the beginning for reuse
 */
static void give_pages(struct receive_queue *rq, struct page *page)
{
	struct page *end;

	/* Find end of list, sew whole thing into vi->rq.pages. */
	for (end = page; end->private; end = (struct page *)end->private);
	end->private = (unsigned long)rq->pages;
	rq->pages = page;
}

static struct page *get_a_page(struct receive_queue *rq, gfp_t gfp_mask)
{
	struct page *p = rq->pages;

	if (p) {
		rq->pages = (struct page *)p->private;
		/* clear private here, it is used to chain pages */
		p->private = 0;
	} else
		p = alloc_page(gfp_mask);
	return p;
}

static void virtqueue_napi_schedule(struct napi_struct *napi,
				    struct virtqueue *vq)
{
	if (napi_schedule_prep(napi)) {
		virtqueue_disable_cb(vq);
		__napi_schedule(napi);
	}
}

static void virtqueue_napi_complete(struct napi_struct *napi,
				    struct virtqueue *vq, int processed)
{
	int opaque;

	opaque = virtqueue_enable_cb_prepare(vq);
	if (napi_complete_done(napi, processed)) {
		if (unlikely(virtqueue_poll(vq, opaque)))
			virtqueue_napi_schedule(napi, vq);
	} else {
		virtqueue_disable_cb(vq);
	}
}

static void skb_xmit_done(struct virtqueue *vq)
{
	struct virtnet_info *vi = vq->vdev->priv;
	struct napi_struct *napi = &vi->sq[vq2txq(vq)].napi;

	/* Suppress further interrupts. */
	virtqueue_disable_cb(vq);

	if (napi->weight)
		virtqueue_napi_schedule(napi, vq);
	else
		/* We were probably waiting for more output buffers. */
		netif_wake_subqueue(vi->dev, vq2txq(vq));
}

#define MRG_CTX_HEADER_SHIFT 22
static void *mergeable_len_to_ctx(unsigned int truesize,
				  unsigned int headroom)
{
	return (void *)(unsigned long)((headroom << MRG_CTX_HEADER_SHIFT) | truesize);
}

static unsigned int mergeable_ctx_to_headroom(void *mrg_ctx)
{
	return (unsigned long)mrg_ctx >> MRG_CTX_HEADER_SHIFT;
}

static unsigned int mergeable_ctx_to_truesize(void *mrg_ctx)
{
	return (unsigned long)mrg_ctx & ((1 << MRG_CTX_HEADER_SHIFT) - 1);
}

/* Called from bottom half context */
static struct sk_buff *page_to_skb(struct virtnet_info *vi,
				   struct receive_queue *rq,
				   struct page *page, unsigned int offset,
				   unsigned int len, unsigned int truesize,
				   bool hdr_valid, unsigned int metasize,
				   unsigned int headroom)
{
	struct sk_buff *skb;
	struct virtio_net_hdr_mrg_rxbuf *hdr;
	unsigned int copy, hdr_len, hdr_padded_len;
	struct page *page_to_free = NULL;
	int tailroom, shinfo_size;
	char *p, *hdr_p, *buf;

	p = page_address(page) + offset;
	hdr_p = p;

	hdr_len = vi->hdr_len;
	if (vi->mergeable_rx_bufs)
		hdr_padded_len = sizeof(*hdr);
	else
		hdr_padded_len = sizeof(struct padded_vnet_hdr);

	/* If headroom is not 0, there is an offset between the beginning of the
	 * data and the allocated space, otherwise the data and the allocated
	 * space are aligned.
	 *
	 * Buffers with headroom use PAGE_SIZE as alloc size, see
	 * add_recvbuf_mergeable() + get_mergeable_buf_len()
	 */
	truesize = headroom ? PAGE_SIZE : truesize;
	tailroom = truesize - headroom;
	buf = p - headroom;

	len -= hdr_len;
	offset += hdr_padded_len;
	p += hdr_padded_len;
	tailroom -= hdr_padded_len + len;

	shinfo_size = SKB_DATA_ALIGN(sizeof(struct skb_shared_info));

	/* copy small packet so we can reuse these pages */
	if (!NET_IP_ALIGN && len > GOOD_COPY_LEN && tailroom >= shinfo_size) {
		skb = build_skb(buf, truesize);
		if (unlikely(!skb))
			return NULL;

		skb_reserve(skb, p - buf);
		skb_put(skb, len);

		page = (struct page *)page->private;
		if (page)
			give_pages(rq, page);
		goto ok;
	}

	/* copy small packet so we can reuse these pages for small data */
	skb = napi_alloc_skb(&rq->napi, GOOD_COPY_LEN);
	if (unlikely(!skb))
		return NULL;

	/* Copy all frame if it fits skb->head, otherwise
	 * we let virtio_net_hdr_to_skb() and GRO pull headers as needed.
	 */
	if (len <= skb_tailroom(skb))
		copy = len;
	else
		copy = ETH_HLEN + metasize;
	skb_put_data(skb, p, copy);

	len -= copy;
	offset += copy;

	if (vi->mergeable_rx_bufs) {
		if (len)
			skb_add_rx_frag(skb, 0, page, offset, len, truesize);
		else
			page_to_free = page;
		goto ok;
	}

	/*
	 * Verify that we can indeed put this data into a skb.
	 * This is here to handle cases when the device erroneously
	 * tries to receive more than is possible. This is usually
	 * the case of a broken device.
	 */
	if (unlikely(len > MAX_SKB_FRAGS * PAGE_SIZE)) {
		net_dbg_ratelimited("%s: too much data\n", skb->dev->name);
		dev_kfree_skb(skb);
		return NULL;
	}
	BUG_ON(offset >= PAGE_SIZE);
	while (len) {
		unsigned int frag_size = min((unsigned)PAGE_SIZE - offset, len);
		skb_add_rx_frag(skb, skb_shinfo(skb)->nr_frags, page, offset,
				frag_size, truesize);
		len -= frag_size;
		page = (struct page *)page->private;
		offset = 0;
	}

	if (page)
		give_pages(rq, page);

ok:
	/* hdr_valid means no XDP, so we can copy the vnet header */
	if (hdr_valid) {
		hdr = skb_vnet_hdr(skb);
		memcpy(hdr, hdr_p, hdr_len);
	}
	if (page_to_free)
		put_page(page_to_free);

	if (metasize) {
		__skb_pull(skb, metasize);
		skb_metadata_set(skb, metasize);
	}

	return skb;
}

static int __virtnet_xdp_xmit_one(struct virtnet_info *vi,
				   struct send_queue *sq,
				   struct xdp_frame *xdpf)
{
	struct virtio_net_hdr_mrg_rxbuf *hdr;
	int err;

	if (unlikely(xdpf->headroom < vi->hdr_len))
		return -EOVERFLOW;

	/* Make room for virtqueue hdr (also change xdpf->headroom?) */
	xdpf->data -= vi->hdr_len;
	/* Zero header and leave csum up to XDP layers */
	hdr = xdpf->data;
	memset(hdr, 0, vi->hdr_len);
	xdpf->len   += vi->hdr_len;

	sg_init_one(sq->sg, xdpf->data, xdpf->len);

	err = virtqueue_add_outbuf(sq->vq, sq->sg, 1, xdp_to_ptr(xdpf),
				   GFP_ATOMIC);
	if (unlikely(err))
		return -ENOSPC; /* Caller handle free/refcnt */

	return 0;
}

/* when vi->curr_queue_pairs > nr_cpu_ids, the txq/sq is only used for xdp tx on
 * the current cpu, so it does not need to be locked.
 *
 * Here we use marco instead of inline functions because we have to deal with
 * three issues at the same time: 1. the choice of sq. 2. judge and execute the
 * lock/unlock of txq 3. make sparse happy. It is difficult for two inline
 * functions to perfectly solve these three problems at the same time.
 */
#define virtnet_xdp_get_sq(vi) ({                                       \
	int cpu = smp_processor_id();                                   \
	struct netdev_queue *txq;                                       \
	typeof(vi) v = (vi);                                            \
	unsigned int qp;                                                \
									\
	if (v->curr_queue_pairs > nr_cpu_ids) {                         \
		qp = v->curr_queue_pairs - v->xdp_queue_pairs;          \
		qp += cpu;                                              \
		txq = netdev_get_tx_queue(v->dev, qp);                  \
		__netif_tx_acquire(txq);                                \
	} else {                                                        \
		qp = cpu % v->curr_queue_pairs;                         \
		txq = netdev_get_tx_queue(v->dev, qp);                  \
		__netif_tx_lock(txq, cpu);                              \
	}                                                               \
	v->sq + qp;                                                     \
})

#define virtnet_xdp_put_sq(vi, q) {                                     \
	struct netdev_queue *txq;                                       \
	typeof(vi) v = (vi);                                            \
									\
	txq = netdev_get_tx_queue(v->dev, (q) - v->sq);                 \
	if (v->curr_queue_pairs > nr_cpu_ids)                           \
		__netif_tx_release(txq);                                \
	else                                                            \
		__netif_tx_unlock(txq);                                 \
}

static int virtnet_xdp_xmit(struct net_device *dev,
			    int n, struct xdp_frame **frames, u32 flags)
{
	struct virtnet_info *vi = netdev_priv(dev);
	struct receive_queue *rq = vi->rq;
	struct bpf_prog *xdp_prog;
	struct send_queue *sq;
	unsigned int len;
	int packets = 0;
	int bytes = 0;
	int nxmit = 0;
	int kicks = 0;
	void *ptr;
	int ret;
	int i;

	/* Only allow ndo_xdp_xmit if XDP is loaded on dev, as this
	 * indicate XDP resources have been successfully allocated.
	 */
	xdp_prog = rcu_access_pointer(rq->xdp_prog);
	if (!xdp_prog)
		return -ENXIO;

	sq = virtnet_xdp_get_sq(vi);

	if (unlikely(flags & ~XDP_XMIT_FLAGS_MASK)) {
		ret = -EINVAL;
		goto out;
	}

	/* Free up any pending old buffers before queueing new ones. */
	while ((ptr = virtqueue_get_buf(sq->vq, &len)) != NULL) {
		if (likely(is_xdp_frame(ptr))) {
			struct xdp_frame *frame = ptr_to_xdp(ptr);

			bytes += frame->len;
			xdp_return_frame(frame);
		} else {
			struct sk_buff *skb = ptr;

			bytes += skb->len;
			napi_consume_skb(skb, false);
		}
		packets++;
	}

	for (i = 0; i < n; i++) {
		struct xdp_frame *xdpf = frames[i];

		if (__virtnet_xdp_xmit_one(vi, sq, xdpf))
			break;
		nxmit++;
	}
	ret = nxmit;

	if (flags & XDP_XMIT_FLUSH) {
		if (virtqueue_kick_prepare(sq->vq) && virtqueue_notify(sq->vq))
			kicks = 1;
	}
out:
	u64_stats_update_begin(&sq->stats.syncp);
	sq->stats.bytes += bytes;
	sq->stats.packets += packets;
	sq->stats.xdp_tx += n;
	sq->stats.xdp_tx_drops += n - nxmit;
	sq->stats.kicks += kicks;
	u64_stats_update_end(&sq->stats.syncp);

	virtnet_xdp_put_sq(vi, sq);
	return ret;
}

static unsigned int virtnet_get_headroom(struct virtnet_info *vi)
{
	return vi->xdp_enabled ? VIRTIO_XDP_HEADROOM : 0;
}

/* We copy the packet for XDP in the following cases:
 *
 * 1) Packet is scattered across multiple rx buffers.
 * 2) Headroom space is insufficient.
 *
 * This is inefficient but it's a temporary condition that
 * we hit right after XDP is enabled and until queue is refilled
 * with large buffers with sufficient headroom - so it should affect
 * at most queue size packets.
 * Afterwards, the conditions to enable
 * XDP should preclude the underlying device from sending packets
 * across multiple buffers (num_buf > 1), and we make sure buffers
 * have enough headroom.
 */
static struct page *xdp_linearize_page(struct receive_queue *rq,
				       u16 *num_buf,
				       struct page *p,
				       int offset,
				       int page_off,
				       unsigned int *len)
{
	struct page *page = alloc_page(GFP_ATOMIC);

	if (!page)
		return NULL;

	memcpy(page_address(page) + page_off, page_address(p) + offset, *len);
	page_off += *len;

	while (--*num_buf) {
		int tailroom = SKB_DATA_ALIGN(sizeof(struct skb_shared_info));
		unsigned int buflen;
		void *buf;
		int off;

		buf = virtqueue_get_buf(rq->vq, &buflen);
		if (unlikely(!buf))
			goto err_buf;

		p = virt_to_head_page(buf);
		off = buf - page_address(p);

		/* guard against a misconfigured or uncooperative backend that
		 * is sending packet larger than the MTU.
		 */
		if ((page_off + buflen + tailroom) > PAGE_SIZE) {
			put_page(p);
			goto err_buf;
		}

		memcpy(page_address(page) + page_off,
		       page_address(p) + off, buflen);
		page_off += buflen;
		put_page(p);
	}

	/* Headroom does not contribute to packet length */
	*len = page_off - VIRTIO_XDP_HEADROOM;
	return page;
err_buf:
	__free_pages(page, 0);
	return NULL;
}

static struct sk_buff *receive_small(struct net_device *dev,
				     struct virtnet_info *vi,
				     struct receive_queue *rq,
				     void *buf, void *ctx,
				     unsigned int len,
				     unsigned int *xdp_xmit,
				     struct virtnet_rq_stats *stats)
{
	struct sk_buff *skb;
	struct bpf_prog *xdp_prog;
	unsigned int xdp_headroom = (unsigned long)ctx;
	unsigned int header_offset = VIRTNET_RX_PAD + xdp_headroom;
	unsigned int headroom = vi->hdr_len + header_offset;
	unsigned int buflen = SKB_DATA_ALIGN(GOOD_PACKET_LEN + headroom) +
			      SKB_DATA_ALIGN(sizeof(struct skb_shared_info));
	struct page *page = virt_to_head_page(buf);
	unsigned int delta = 0;
	struct page *xdp_page;
	int err;
	unsigned int metasize = 0;

	len -= vi->hdr_len;
	stats->bytes += len;

	if (unlikely(len > GOOD_PACKET_LEN)) {
		pr_debug("%s: rx error: len %u exceeds max size %d\n",
			 dev->name, len, GOOD_PACKET_LEN);
		dev->stats.rx_length_errors++;
<<<<<<< HEAD
		goto err_len;
	}
=======
		goto err;
	}

	if (likely(!vi->xdp_enabled)) {
		xdp_prog = NULL;
		goto skip_xdp;
	}

>>>>>>> df0cc57e
	rcu_read_lock();
	xdp_prog = rcu_dereference(rq->xdp_prog);
	if (xdp_prog) {
		struct virtio_net_hdr_mrg_rxbuf *hdr = buf + header_offset;
		struct xdp_frame *xdpf;
		struct xdp_buff xdp;
		void *orig_data;
		u32 act;

		if (unlikely(hdr->hdr.gso_type))
			goto err_xdp;

		if (unlikely(xdp_headroom < virtnet_get_headroom(vi))) {
			int offset = buf - page_address(page) + header_offset;
			unsigned int tlen = len + vi->hdr_len;
			u16 num_buf = 1;

			xdp_headroom = virtnet_get_headroom(vi);
			header_offset = VIRTNET_RX_PAD + xdp_headroom;
			headroom = vi->hdr_len + header_offset;
			buflen = SKB_DATA_ALIGN(GOOD_PACKET_LEN + headroom) +
				 SKB_DATA_ALIGN(sizeof(struct skb_shared_info));
			xdp_page = xdp_linearize_page(rq, &num_buf, page,
						      offset, header_offset,
						      &tlen);
			if (!xdp_page)
				goto err_xdp;

			buf = page_address(xdp_page);
			put_page(page);
			page = xdp_page;
		}

		xdp_init_buff(&xdp, buflen, &rq->xdp_rxq);
		xdp_prepare_buff(&xdp, buf + VIRTNET_RX_PAD + vi->hdr_len,
				 xdp_headroom, len, true);
		orig_data = xdp.data;
		act = bpf_prog_run_xdp(xdp_prog, &xdp);
		stats->xdp_packets++;

		switch (act) {
		case XDP_PASS:
			/* Recalculate length in case bpf program changed it */
			delta = orig_data - xdp.data;
			len = xdp.data_end - xdp.data;
			metasize = xdp.data - xdp.data_meta;
			break;
		case XDP_TX:
			stats->xdp_tx++;
			xdpf = xdp_convert_buff_to_frame(&xdp);
			if (unlikely(!xdpf))
				goto err_xdp;
			err = virtnet_xdp_xmit(dev, 1, &xdpf, 0);
			if (unlikely(!err)) {
				xdp_return_frame_rx_napi(xdpf);
			} else if (unlikely(err < 0)) {
				trace_xdp_exception(vi->dev, xdp_prog, act);
				goto err_xdp;
			}
			*xdp_xmit |= VIRTIO_XDP_TX;
			rcu_read_unlock();
			goto xdp_xmit;
		case XDP_REDIRECT:
			stats->xdp_redirects++;
			err = xdp_do_redirect(dev, &xdp, xdp_prog);
			if (err)
				goto err_xdp;
			*xdp_xmit |= VIRTIO_XDP_REDIR;
			rcu_read_unlock();
			goto xdp_xmit;
		default:
			bpf_warn_invalid_xdp_action(act);
			fallthrough;
		case XDP_ABORTED:
			trace_xdp_exception(vi->dev, xdp_prog, act);
			goto err_xdp;
		case XDP_DROP:
			goto err_xdp;
		}
	}
	rcu_read_unlock();

skip_xdp:
	skb = build_skb(buf, buflen);
	if (!skb)
		goto err;
	skb_reserve(skb, headroom - delta);
	skb_put(skb, len);
	if (!xdp_prog) {
		buf += header_offset;
		memcpy(skb_vnet_hdr(skb), buf, vi->hdr_len);
	} /* keep zeroed vnet hdr since XDP is loaded */

	if (metasize)
		skb_metadata_set(skb, metasize);

	return skb;

err_xdp:
	rcu_read_unlock();
	stats->xdp_drops++;
<<<<<<< HEAD
err_len:
=======
err:
>>>>>>> df0cc57e
	stats->drops++;
	put_page(page);
xdp_xmit:
	return NULL;
}

static struct sk_buff *receive_big(struct net_device *dev,
				   struct virtnet_info *vi,
				   struct receive_queue *rq,
				   void *buf,
				   unsigned int len,
				   struct virtnet_rq_stats *stats)
{
	struct page *page = buf;
	struct sk_buff *skb =
		page_to_skb(vi, rq, page, 0, len, PAGE_SIZE, true, 0, 0);

	stats->bytes += len - vi->hdr_len;
	if (unlikely(!skb))
		goto err;

	return skb;

err:
	stats->drops++;
	give_pages(rq, page);
	return NULL;
}

static struct sk_buff *receive_mergeable(struct net_device *dev,
					 struct virtnet_info *vi,
					 struct receive_queue *rq,
					 void *buf,
					 void *ctx,
					 unsigned int len,
					 unsigned int *xdp_xmit,
					 struct virtnet_rq_stats *stats)
{
	struct virtio_net_hdr_mrg_rxbuf *hdr = buf;
	u16 num_buf = virtio16_to_cpu(vi->vdev, hdr->num_buffers);
	struct page *page = virt_to_head_page(buf);
	int offset = buf - page_address(page);
	struct sk_buff *head_skb, *curr_skb;
	struct bpf_prog *xdp_prog;
	unsigned int truesize = mergeable_ctx_to_truesize(ctx);
	unsigned int headroom = mergeable_ctx_to_headroom(ctx);
	unsigned int metasize = 0;
	unsigned int frame_sz;
	int err;

	head_skb = NULL;
	stats->bytes += len - vi->hdr_len;

	if (unlikely(len > truesize)) {
		pr_debug("%s: rx error: len %u exceeds truesize %lu\n",
			 dev->name, len, (unsigned long)ctx);
		dev->stats.rx_length_errors++;
		goto err_skb;
	}
<<<<<<< HEAD
=======

	if (likely(!vi->xdp_enabled)) {
		xdp_prog = NULL;
		goto skip_xdp;
	}

>>>>>>> df0cc57e
	rcu_read_lock();
	xdp_prog = rcu_dereference(rq->xdp_prog);
	if (xdp_prog) {
		struct xdp_frame *xdpf;
		struct page *xdp_page;
		struct xdp_buff xdp;
		void *data;
		u32 act;

		/* Transient failure which in theory could occur if
		 * in-flight packets from before XDP was enabled reach
		 * the receive path after XDP is loaded.
		 */
		if (unlikely(hdr->hdr.gso_type))
			goto err_xdp;

		/* Buffers with headroom use PAGE_SIZE as alloc size,
		 * see add_recvbuf_mergeable() + get_mergeable_buf_len()
		 */
		frame_sz = headroom ? PAGE_SIZE : truesize;

		/* This happens when rx buffer size is underestimated
		 * or headroom is not enough because of the buffer
		 * was refilled before XDP is set. This should only
		 * happen for the first several packets, so we don't
		 * care much about its performance.
		 */
		if (unlikely(num_buf > 1 ||
			     headroom < virtnet_get_headroom(vi))) {
			/* linearize data for XDP */
			xdp_page = xdp_linearize_page(rq, &num_buf,
						      page, offset,
						      VIRTIO_XDP_HEADROOM,
						      &len);
			frame_sz = PAGE_SIZE;

			if (!xdp_page)
				goto err_xdp;
			offset = VIRTIO_XDP_HEADROOM;
		} else {
			xdp_page = page;
		}

		/* Allow consuming headroom but reserve enough space to push
		 * the descriptor on if we get an XDP_TX return code.
		 */
		data = page_address(xdp_page) + offset;
		xdp_init_buff(&xdp, frame_sz - vi->hdr_len, &rq->xdp_rxq);
		xdp_prepare_buff(&xdp, data - VIRTIO_XDP_HEADROOM + vi->hdr_len,
				 VIRTIO_XDP_HEADROOM, len - vi->hdr_len, true);

		act = bpf_prog_run_xdp(xdp_prog, &xdp);
		stats->xdp_packets++;

		switch (act) {
		case XDP_PASS:
			metasize = xdp.data - xdp.data_meta;

			/* recalculate offset to account for any header
			 * adjustments and minus the metasize to copy the
			 * metadata in page_to_skb(). Note other cases do not
			 * build an skb and avoid using offset
			 */
			offset = xdp.data - page_address(xdp_page) -
				 vi->hdr_len - metasize;

			/* recalculate len if xdp.data, xdp.data_end or
			 * xdp.data_meta were adjusted
			 */
			len = xdp.data_end - xdp.data + vi->hdr_len + metasize;
			/* We can only create skb based on xdp_page. */
			if (unlikely(xdp_page != page)) {
				rcu_read_unlock();
				put_page(page);
				head_skb = page_to_skb(vi, rq, xdp_page, offset,
						       len, PAGE_SIZE, false,
						       metasize,
						       VIRTIO_XDP_HEADROOM);
				return head_skb;
			}
			break;
		case XDP_TX:
			stats->xdp_tx++;
			xdpf = xdp_convert_buff_to_frame(&xdp);
			if (unlikely(!xdpf))
				goto err_xdp;
			err = virtnet_xdp_xmit(dev, 1, &xdpf, 0);
			if (unlikely(!err)) {
				xdp_return_frame_rx_napi(xdpf);
			} else if (unlikely(err < 0)) {
				trace_xdp_exception(vi->dev, xdp_prog, act);
				if (unlikely(xdp_page != page))
					put_page(xdp_page);
				goto err_xdp;
			}
			*xdp_xmit |= VIRTIO_XDP_TX;
			if (unlikely(xdp_page != page))
				put_page(page);
			rcu_read_unlock();
			goto xdp_xmit;
		case XDP_REDIRECT:
			stats->xdp_redirects++;
			err = xdp_do_redirect(dev, &xdp, xdp_prog);
			if (err) {
				if (unlikely(xdp_page != page))
					put_page(xdp_page);
				goto err_xdp;
			}
			*xdp_xmit |= VIRTIO_XDP_REDIR;
			if (unlikely(xdp_page != page))
				put_page(page);
			rcu_read_unlock();
			goto xdp_xmit;
		default:
			bpf_warn_invalid_xdp_action(act);
			fallthrough;
		case XDP_ABORTED:
			trace_xdp_exception(vi->dev, xdp_prog, act);
			fallthrough;
		case XDP_DROP:
			if (unlikely(xdp_page != page))
				__free_pages(xdp_page, 0);
			goto err_xdp;
		}
	}
	rcu_read_unlock();

<<<<<<< HEAD
=======
skip_xdp:
>>>>>>> df0cc57e
	head_skb = page_to_skb(vi, rq, page, offset, len, truesize, !xdp_prog,
			       metasize, headroom);
	curr_skb = head_skb;

	if (unlikely(!curr_skb))
		goto err_skb;
	while (--num_buf) {
		int num_skb_frags;

		buf = virtqueue_get_buf_ctx(rq->vq, &len, &ctx);
		if (unlikely(!buf)) {
			pr_debug("%s: rx error: %d buffers out of %d missing\n",
				 dev->name, num_buf,
				 virtio16_to_cpu(vi->vdev,
						 hdr->num_buffers));
			dev->stats.rx_length_errors++;
			goto err_buf;
		}

		stats->bytes += len;
		page = virt_to_head_page(buf);

		truesize = mergeable_ctx_to_truesize(ctx);
		if (unlikely(len > truesize)) {
			pr_debug("%s: rx error: len %u exceeds truesize %lu\n",
				 dev->name, len, (unsigned long)ctx);
			dev->stats.rx_length_errors++;
			goto err_skb;
		}

		num_skb_frags = skb_shinfo(curr_skb)->nr_frags;
		if (unlikely(num_skb_frags == MAX_SKB_FRAGS)) {
			struct sk_buff *nskb = alloc_skb(0, GFP_ATOMIC);

			if (unlikely(!nskb))
				goto err_skb;
			if (curr_skb == head_skb)
				skb_shinfo(curr_skb)->frag_list = nskb;
			else
				curr_skb->next = nskb;
			curr_skb = nskb;
			head_skb->truesize += nskb->truesize;
			num_skb_frags = 0;
		}
		if (curr_skb != head_skb) {
			head_skb->data_len += len;
			head_skb->len += len;
			head_skb->truesize += truesize;
		}
		offset = buf - page_address(page);
		if (skb_can_coalesce(curr_skb, num_skb_frags, page, offset)) {
			put_page(page);
			skb_coalesce_rx_frag(curr_skb, num_skb_frags - 1,
					     len, truesize);
		} else {
			skb_add_rx_frag(curr_skb, num_skb_frags, page,
					offset, len, truesize);
		}
	}

	ewma_pkt_len_add(&rq->mrg_avg_pkt_len, head_skb->len);
	return head_skb;

err_xdp:
	rcu_read_unlock();
	stats->xdp_drops++;
err_skb:
	put_page(page);
	while (num_buf-- > 1) {
		buf = virtqueue_get_buf(rq->vq, &len);
		if (unlikely(!buf)) {
			pr_debug("%s: rx error: %d buffers missing\n",
				 dev->name, num_buf);
			dev->stats.rx_length_errors++;
			break;
		}
		stats->bytes += len;
		page = virt_to_head_page(buf);
		put_page(page);
	}
err_buf:
	stats->drops++;
	dev_kfree_skb(head_skb);
xdp_xmit:
	return NULL;
}

static void receive_buf(struct virtnet_info *vi, struct receive_queue *rq,
			void *buf, unsigned int len, void **ctx,
			unsigned int *xdp_xmit,
			struct virtnet_rq_stats *stats)
{
	struct net_device *dev = vi->dev;
	struct sk_buff *skb;
	struct virtio_net_hdr_mrg_rxbuf *hdr;

	if (unlikely(len < vi->hdr_len + ETH_HLEN)) {
		pr_debug("%s: short packet %i\n", dev->name, len);
		dev->stats.rx_length_errors++;
		if (vi->mergeable_rx_bufs) {
			put_page(virt_to_head_page(buf));
		} else if (vi->big_packets) {
			give_pages(rq, buf);
		} else {
			put_page(virt_to_head_page(buf));
		}
		return;
	}

	if (vi->mergeable_rx_bufs)
		skb = receive_mergeable(dev, vi, rq, buf, ctx, len, xdp_xmit,
					stats);
	else if (vi->big_packets)
		skb = receive_big(dev, vi, rq, buf, len, stats);
	else
		skb = receive_small(dev, vi, rq, buf, ctx, len, xdp_xmit, stats);

	if (unlikely(!skb))
		return;

	hdr = skb_vnet_hdr(skb);

	if (hdr->hdr.flags & VIRTIO_NET_HDR_F_DATA_VALID)
		skb->ip_summed = CHECKSUM_UNNECESSARY;

	if (virtio_net_hdr_to_skb(skb, &hdr->hdr,
				  virtio_is_little_endian(vi->vdev))) {
		net_warn_ratelimited("%s: bad gso: type: %u, size: %u\n",
				     dev->name, hdr->hdr.gso_type,
				     hdr->hdr.gso_size);
		goto frame_err;
	}

	skb_record_rx_queue(skb, vq2rxq(rq->vq));
	skb->protocol = eth_type_trans(skb, dev);
	pr_debug("Receiving skb proto 0x%04x len %i type %i\n",
		 ntohs(skb->protocol), skb->len, skb->pkt_type);

	napi_gro_receive(&rq->napi, skb);
	return;

frame_err:
	dev->stats.rx_frame_errors++;
	dev_kfree_skb(skb);
}

/* Unlike mergeable buffers, all buffers are allocated to the
 * same size, except for the headroom. For this reason we do
 * not need to use  mergeable_len_to_ctx here - it is enough
 * to store the headroom as the context ignoring the truesize.
 */
static int add_recvbuf_small(struct virtnet_info *vi, struct receive_queue *rq,
			     gfp_t gfp)
{
	struct page_frag *alloc_frag = &rq->alloc_frag;
	char *buf;
	unsigned int xdp_headroom = virtnet_get_headroom(vi);
	void *ctx = (void *)(unsigned long)xdp_headroom;
	int len = vi->hdr_len + VIRTNET_RX_PAD + GOOD_PACKET_LEN + xdp_headroom;
	int err;

	len = SKB_DATA_ALIGN(len) +
	      SKB_DATA_ALIGN(sizeof(struct skb_shared_info));
	if (unlikely(!skb_page_frag_refill(len, alloc_frag, gfp)))
		return -ENOMEM;

	buf = (char *)page_address(alloc_frag->page) + alloc_frag->offset;
	get_page(alloc_frag->page);
	alloc_frag->offset += len;
	sg_init_one(rq->sg, buf + VIRTNET_RX_PAD + xdp_headroom,
		    vi->hdr_len + GOOD_PACKET_LEN);
	err = virtqueue_add_inbuf_ctx(rq->vq, rq->sg, 1, buf, ctx, gfp);
	if (err < 0)
		put_page(virt_to_head_page(buf));
	return err;
}

static int add_recvbuf_big(struct virtnet_info *vi, struct receive_queue *rq,
			   gfp_t gfp)
{
	struct page *first, *list = NULL;
	char *p;
	int i, err, offset;

	sg_init_table(rq->sg, MAX_SKB_FRAGS + 2);

	/* page in rq->sg[MAX_SKB_FRAGS + 1] is list tail */
	for (i = MAX_SKB_FRAGS + 1; i > 1; --i) {
		first = get_a_page(rq, gfp);
		if (!first) {
			if (list)
				give_pages(rq, list);
			return -ENOMEM;
		}
		sg_set_buf(&rq->sg[i], page_address(first), PAGE_SIZE);

		/* chain new page in list head to match sg */
		first->private = (unsigned long)list;
		list = first;
	}

	first = get_a_page(rq, gfp);
	if (!first) {
		give_pages(rq, list);
		return -ENOMEM;
	}
	p = page_address(first);

	/* rq->sg[0], rq->sg[1] share the same page */
	/* a separated rq->sg[0] for header - required in case !any_header_sg */
	sg_set_buf(&rq->sg[0], p, vi->hdr_len);

	/* rq->sg[1] for data packet, from offset */
	offset = sizeof(struct padded_vnet_hdr);
	sg_set_buf(&rq->sg[1], p + offset, PAGE_SIZE - offset);

	/* chain first in list head */
	first->private = (unsigned long)list;
	err = virtqueue_add_inbuf(rq->vq, rq->sg, MAX_SKB_FRAGS + 2,
				  first, gfp);
	if (err < 0)
		give_pages(rq, first);

	return err;
}

static unsigned int get_mergeable_buf_len(struct receive_queue *rq,
					  struct ewma_pkt_len *avg_pkt_len,
					  unsigned int room)
{
	const size_t hdr_len = sizeof(struct virtio_net_hdr_mrg_rxbuf);
	unsigned int len;

	if (room)
		return PAGE_SIZE - room;

	len = hdr_len +	clamp_t(unsigned int, ewma_pkt_len_read(avg_pkt_len),
				rq->min_buf_len, PAGE_SIZE - hdr_len);

	return ALIGN(len, L1_CACHE_BYTES);
}

static int add_recvbuf_mergeable(struct virtnet_info *vi,
				 struct receive_queue *rq, gfp_t gfp)
{
	struct page_frag *alloc_frag = &rq->alloc_frag;
	unsigned int headroom = virtnet_get_headroom(vi);
	unsigned int tailroom = headroom ? sizeof(struct skb_shared_info) : 0;
	unsigned int room = SKB_DATA_ALIGN(headroom + tailroom);
	char *buf;
	void *ctx;
	int err;
	unsigned int len, hole;

	/* Extra tailroom is needed to satisfy XDP's assumption. This
	 * means rx frags coalescing won't work, but consider we've
	 * disabled GSO for XDP, it won't be a big issue.
	 */
	len = get_mergeable_buf_len(rq, &rq->mrg_avg_pkt_len, room);
	if (unlikely(!skb_page_frag_refill(len + room, alloc_frag, gfp)))
		return -ENOMEM;

	buf = (char *)page_address(alloc_frag->page) + alloc_frag->offset;
	buf += headroom; /* advance address leaving hole at front of pkt */
	get_page(alloc_frag->page);
	alloc_frag->offset += len + room;
	hole = alloc_frag->size - alloc_frag->offset;
	if (hole < len + room) {
		/* To avoid internal fragmentation, if there is very likely not
		 * enough space for another buffer, add the remaining space to
		 * the current buffer.
		 */
		len += hole;
		alloc_frag->offset += hole;
	}

	sg_init_one(rq->sg, buf, len);
	ctx = mergeable_len_to_ctx(len, headroom);
	err = virtqueue_add_inbuf_ctx(rq->vq, rq->sg, 1, buf, ctx, gfp);
	if (err < 0)
		put_page(virt_to_head_page(buf));

	return err;
}

/*
 * Returns false if we couldn't fill entirely (OOM).
 *
 * Normally run in the receive path, but can also be run from ndo_open
 * before we're receiving packets, or from refill_work which is
 * careful to disable receiving (using napi_disable).
 */
static bool try_fill_recv(struct virtnet_info *vi, struct receive_queue *rq,
			  gfp_t gfp)
{
	int err;
	bool oom;

	do {
		if (vi->mergeable_rx_bufs)
			err = add_recvbuf_mergeable(vi, rq, gfp);
		else if (vi->big_packets)
			err = add_recvbuf_big(vi, rq, gfp);
		else
			err = add_recvbuf_small(vi, rq, gfp);

		oom = err == -ENOMEM;
		if (err)
			break;
	} while (rq->vq->num_free);
	if (virtqueue_kick_prepare(rq->vq) && virtqueue_notify(rq->vq)) {
		unsigned long flags;

		flags = u64_stats_update_begin_irqsave(&rq->stats.syncp);
		rq->stats.kicks++;
		u64_stats_update_end_irqrestore(&rq->stats.syncp, flags);
	}

	return !oom;
}

static void skb_recv_done(struct virtqueue *rvq)
{
	struct virtnet_info *vi = rvq->vdev->priv;
	struct receive_queue *rq = &vi->rq[vq2rxq(rvq)];

	virtqueue_napi_schedule(&rq->napi, rvq);
}

static void virtnet_napi_enable(struct virtqueue *vq, struct napi_struct *napi)
{
	napi_enable(napi);

	/* If all buffers were filled by other side before we napi_enabled, we
	 * won't get another interrupt, so process any outstanding packets now.
	 * Call local_bh_enable after to trigger softIRQ processing.
	 */
	local_bh_disable();
	virtqueue_napi_schedule(napi, vq);
	local_bh_enable();
}

static void virtnet_napi_tx_enable(struct virtnet_info *vi,
				   struct virtqueue *vq,
				   struct napi_struct *napi)
{
	if (!napi->weight)
		return;

	/* Tx napi touches cachelines on the cpu handling tx interrupts. Only
	 * enable the feature if this is likely affine with the transmit path.
	 */
	if (!vi->affinity_hint_set) {
		napi->weight = 0;
		return;
	}

	return virtnet_napi_enable(vq, napi);
}

static void virtnet_napi_tx_disable(struct napi_struct *napi)
{
	if (napi->weight)
		napi_disable(napi);
}

static void refill_work(struct work_struct *work)
{
	struct virtnet_info *vi =
		container_of(work, struct virtnet_info, refill.work);
	bool still_empty;
	int i;

	for (i = 0; i < vi->curr_queue_pairs; i++) {
		struct receive_queue *rq = &vi->rq[i];

		napi_disable(&rq->napi);
		still_empty = !try_fill_recv(vi, rq, GFP_KERNEL);
		virtnet_napi_enable(rq->vq, &rq->napi);

		/* In theory, this can happen: if we don't get any buffers in
		 * we will *never* try to fill again.
		 */
		if (still_empty)
			schedule_delayed_work(&vi->refill, HZ/2);
	}
}

static int virtnet_receive(struct receive_queue *rq, int budget,
			   unsigned int *xdp_xmit)
{
	struct virtnet_info *vi = rq->vq->vdev->priv;
	struct virtnet_rq_stats stats = {};
	unsigned int len;
	void *buf;
	int i;

	if (!vi->big_packets || vi->mergeable_rx_bufs) {
		void *ctx;

		while (stats.packets < budget &&
		       (buf = virtqueue_get_buf_ctx(rq->vq, &len, &ctx))) {
			receive_buf(vi, rq, buf, len, ctx, xdp_xmit, &stats);
			stats.packets++;
		}
	} else {
		while (stats.packets < budget &&
		       (buf = virtqueue_get_buf(rq->vq, &len)) != NULL) {
			receive_buf(vi, rq, buf, len, NULL, xdp_xmit, &stats);
			stats.packets++;
		}
	}

	if (rq->vq->num_free > min((unsigned int)budget, virtqueue_get_vring_size(rq->vq)) / 2) {
		if (!try_fill_recv(vi, rq, GFP_ATOMIC))
			schedule_delayed_work(&vi->refill, 0);
	}

	u64_stats_update_begin(&rq->stats.syncp);
	for (i = 0; i < VIRTNET_RQ_STATS_LEN; i++) {
		size_t offset = virtnet_rq_stats_desc[i].offset;
		u64 *item;

		item = (u64 *)((u8 *)&rq->stats + offset);
		*item += *(u64 *)((u8 *)&stats + offset);
	}
	u64_stats_update_end(&rq->stats.syncp);

	return stats.packets;
}

static void free_old_xmit_skbs(struct send_queue *sq, bool in_napi)
{
	unsigned int len;
	unsigned int packets = 0;
	unsigned int bytes = 0;
	void *ptr;

	while ((ptr = virtqueue_get_buf(sq->vq, &len)) != NULL) {
		if (likely(!is_xdp_frame(ptr))) {
			struct sk_buff *skb = ptr;

			pr_debug("Sent skb %p\n", skb);

			bytes += skb->len;
			napi_consume_skb(skb, in_napi);
		} else {
			struct xdp_frame *frame = ptr_to_xdp(ptr);

			bytes += frame->len;
			xdp_return_frame(frame);
		}
		packets++;
	}

	/* Avoid overhead when no packets have been processed
	 * happens when called speculatively from start_xmit.
	 */
	if (!packets)
		return;

	u64_stats_update_begin(&sq->stats.syncp);
	sq->stats.bytes += bytes;
	sq->stats.packets += packets;
	u64_stats_update_end(&sq->stats.syncp);
}

static bool is_xdp_raw_buffer_queue(struct virtnet_info *vi, int q)
{
	if (q < (vi->curr_queue_pairs - vi->xdp_queue_pairs))
		return false;
	else if (q < vi->curr_queue_pairs)
		return true;
	else
		return false;
}

static void virtnet_poll_cleantx(struct receive_queue *rq)
{
	struct virtnet_info *vi = rq->vq->vdev->priv;
	unsigned int index = vq2rxq(rq->vq);
	struct send_queue *sq = &vi->sq[index];
	struct netdev_queue *txq = netdev_get_tx_queue(vi->dev, index);

	if (!sq->napi.weight || is_xdp_raw_buffer_queue(vi, index))
		return;

	if (__netif_tx_trylock(txq)) {
		do {
			virtqueue_disable_cb(sq->vq);
			free_old_xmit_skbs(sq, true);
		} while (unlikely(!virtqueue_enable_cb_delayed(sq->vq)));

		if (sq->vq->num_free >= 2 + MAX_SKB_FRAGS)
			netif_tx_wake_queue(txq);

		__netif_tx_unlock(txq);
	}
}

static int virtnet_poll(struct napi_struct *napi, int budget)
{
	struct receive_queue *rq =
		container_of(napi, struct receive_queue, napi);
	struct virtnet_info *vi = rq->vq->vdev->priv;
	struct send_queue *sq;
	unsigned int received;
	unsigned int xdp_xmit = 0;

	virtnet_poll_cleantx(rq);

	received = virtnet_receive(rq, budget, &xdp_xmit);

	/* Out of packets? */
	if (received < budget)
		virtqueue_napi_complete(napi, rq->vq, received);

	if (xdp_xmit & VIRTIO_XDP_REDIR)
		xdp_do_flush();

	if (xdp_xmit & VIRTIO_XDP_TX) {
		sq = virtnet_xdp_get_sq(vi);
		if (virtqueue_kick_prepare(sq->vq) && virtqueue_notify(sq->vq)) {
			u64_stats_update_begin(&sq->stats.syncp);
			sq->stats.kicks++;
			u64_stats_update_end(&sq->stats.syncp);
		}
		virtnet_xdp_put_sq(vi, sq);
	}

	return received;
}

static int virtnet_open(struct net_device *dev)
{
	struct virtnet_info *vi = netdev_priv(dev);
	int i, err;

	for (i = 0; i < vi->max_queue_pairs; i++) {
		if (i < vi->curr_queue_pairs)
			/* Make sure we have some buffers: if oom use wq. */
			if (!try_fill_recv(vi, &vi->rq[i], GFP_KERNEL))
				schedule_delayed_work(&vi->refill, 0);

		err = xdp_rxq_info_reg(&vi->rq[i].xdp_rxq, dev, i, vi->rq[i].napi.napi_id);
		if (err < 0)
			return err;

		err = xdp_rxq_info_reg_mem_model(&vi->rq[i].xdp_rxq,
						 MEM_TYPE_PAGE_SHARED, NULL);
		if (err < 0) {
			xdp_rxq_info_unreg(&vi->rq[i].xdp_rxq);
			return err;
		}

		virtnet_napi_enable(vi->rq[i].vq, &vi->rq[i].napi);
		virtnet_napi_tx_enable(vi, vi->sq[i].vq, &vi->sq[i].napi);
	}

	return 0;
}

static int virtnet_poll_tx(struct napi_struct *napi, int budget)
{
	struct send_queue *sq = container_of(napi, struct send_queue, napi);
	struct virtnet_info *vi = sq->vq->vdev->priv;
	unsigned int index = vq2txq(sq->vq);
	struct netdev_queue *txq;
	int opaque;
	bool done;

	if (unlikely(is_xdp_raw_buffer_queue(vi, index))) {
		/* We don't need to enable cb for XDP */
		napi_complete_done(napi, 0);
		return 0;
	}

	txq = netdev_get_tx_queue(vi->dev, index);
	__netif_tx_lock(txq, raw_smp_processor_id());
	virtqueue_disable_cb(sq->vq);
	free_old_xmit_skbs(sq, true);

	if (sq->vq->num_free >= 2 + MAX_SKB_FRAGS)
		netif_tx_wake_queue(txq);

	opaque = virtqueue_enable_cb_prepare(sq->vq);

	done = napi_complete_done(napi, 0);

	if (!done)
		virtqueue_disable_cb(sq->vq);

	__netif_tx_unlock(txq);

	if (done) {
		if (unlikely(virtqueue_poll(sq->vq, opaque))) {
			if (napi_schedule_prep(napi)) {
				__netif_tx_lock(txq, raw_smp_processor_id());
				virtqueue_disable_cb(sq->vq);
				__netif_tx_unlock(txq);
				__napi_schedule(napi);
			}
		}
	}

	return 0;
}

static int xmit_skb(struct send_queue *sq, struct sk_buff *skb)
{
	struct virtio_net_hdr_mrg_rxbuf *hdr;
	const unsigned char *dest = ((struct ethhdr *)skb->data)->h_dest;
	struct virtnet_info *vi = sq->vq->vdev->priv;
	int num_sg;
	unsigned hdr_len = vi->hdr_len;
	bool can_push;

	pr_debug("%s: xmit %p %pM\n", vi->dev->name, skb, dest);

	can_push = vi->any_header_sg &&
		!((unsigned long)skb->data & (__alignof__(*hdr) - 1)) &&
		!skb_header_cloned(skb) && skb_headroom(skb) >= hdr_len;
	/* Even if we can, don't push here yet as this would skew
	 * csum_start offset below. */
	if (can_push)
		hdr = (struct virtio_net_hdr_mrg_rxbuf *)(skb->data - hdr_len);
	else
		hdr = skb_vnet_hdr(skb);

	if (virtio_net_hdr_from_skb(skb, &hdr->hdr,
				    virtio_is_little_endian(vi->vdev), false,
				    0))
		return -EPROTO;

	if (vi->mergeable_rx_bufs)
		hdr->num_buffers = 0;

	sg_init_table(sq->sg, skb_shinfo(skb)->nr_frags + (can_push ? 1 : 2));
	if (can_push) {
		__skb_push(skb, hdr_len);
		num_sg = skb_to_sgvec(skb, sq->sg, 0, skb->len);
		if (unlikely(num_sg < 0))
			return num_sg;
		/* Pull header back to avoid skew in tx bytes calculations. */
		__skb_pull(skb, hdr_len);
	} else {
		sg_set_buf(sq->sg, hdr, hdr_len);
		num_sg = skb_to_sgvec(skb, sq->sg + 1, 0, skb->len);
		if (unlikely(num_sg < 0))
			return num_sg;
		num_sg++;
	}
	return virtqueue_add_outbuf(sq->vq, sq->sg, num_sg, skb, GFP_ATOMIC);
}

static netdev_tx_t start_xmit(struct sk_buff *skb, struct net_device *dev)
{
	struct virtnet_info *vi = netdev_priv(dev);
	int qnum = skb_get_queue_mapping(skb);
	struct send_queue *sq = &vi->sq[qnum];
	int err;
	struct netdev_queue *txq = netdev_get_tx_queue(dev, qnum);
	bool kick = !netdev_xmit_more();
	bool use_napi = sq->napi.weight;

	/* Free up any pending old buffers before queueing new ones. */
	do {
		if (use_napi)
			virtqueue_disable_cb(sq->vq);
<<<<<<< HEAD

		free_old_xmit_skbs(sq, false);

=======

		free_old_xmit_skbs(sq, false);

>>>>>>> df0cc57e
	} while (use_napi && kick &&
	       unlikely(!virtqueue_enable_cb_delayed(sq->vq)));

	/* timestamp packet in software */
	skb_tx_timestamp(skb);

	/* Try to transmit */
	err = xmit_skb(sq, skb);

	/* This should not happen! */
	if (unlikely(err)) {
		dev->stats.tx_fifo_errors++;
		if (net_ratelimit())
			dev_warn(&dev->dev,
				 "Unexpected TXQ (%d) queue failure: %d\n",
				 qnum, err);
		dev->stats.tx_dropped++;
		dev_kfree_skb_any(skb);
		return NETDEV_TX_OK;
	}

	/* Don't wait up for transmitted skbs to be freed. */
	if (!use_napi) {
		skb_orphan(skb);
		nf_reset_ct(skb);
	}

	/* If running out of space, stop queue to avoid getting packets that we
	 * are then unable to transmit.
	 * An alternative would be to force queuing layer to requeue the skb by
	 * returning NETDEV_TX_BUSY. However, NETDEV_TX_BUSY should not be
	 * returned in a normal path of operation: it means that driver is not
	 * maintaining the TX queue stop/start state properly, and causes
	 * the stack to do a non-trivial amount of useless work.
	 * Since most packets only take 1 or 2 ring slots, stopping the queue
	 * early means 16 slots are typically wasted.
	 */
	if (sq->vq->num_free < 2+MAX_SKB_FRAGS) {
		netif_stop_subqueue(dev, qnum);
		if (!use_napi &&
		    unlikely(!virtqueue_enable_cb_delayed(sq->vq))) {
			/* More just got used, free them then recheck. */
			free_old_xmit_skbs(sq, false);
			if (sq->vq->num_free >= 2+MAX_SKB_FRAGS) {
				netif_start_subqueue(dev, qnum);
				virtqueue_disable_cb(sq->vq);
			}
		}
	}

	if (kick || netif_xmit_stopped(txq)) {
		if (virtqueue_kick_prepare(sq->vq) && virtqueue_notify(sq->vq)) {
			u64_stats_update_begin(&sq->stats.syncp);
			sq->stats.kicks++;
			u64_stats_update_end(&sq->stats.syncp);
		}
	}

	return NETDEV_TX_OK;
}

/*
 * Send command via the control virtqueue and check status.  Commands
 * supported by the hypervisor, as indicated by feature bits, should
 * never fail unless improperly formatted.
 */
static bool virtnet_send_command(struct virtnet_info *vi, u8 class, u8 cmd,
				 struct scatterlist *out)
{
	struct scatterlist *sgs[4], hdr, stat;
	unsigned out_num = 0, tmp;
	int ret;

	/* Caller should know better */
	BUG_ON(!virtio_has_feature(vi->vdev, VIRTIO_NET_F_CTRL_VQ));

	vi->ctrl->status = ~0;
	vi->ctrl->hdr.class = class;
	vi->ctrl->hdr.cmd = cmd;
	/* Add header */
	sg_init_one(&hdr, &vi->ctrl->hdr, sizeof(vi->ctrl->hdr));
	sgs[out_num++] = &hdr;

	if (out)
		sgs[out_num++] = out;

	/* Add return status. */
	sg_init_one(&stat, &vi->ctrl->status, sizeof(vi->ctrl->status));
	sgs[out_num] = &stat;

	BUG_ON(out_num + 1 > ARRAY_SIZE(sgs));
	ret = virtqueue_add_sgs(vi->cvq, sgs, out_num, 1, vi, GFP_ATOMIC);
	if (ret < 0) {
		dev_warn(&vi->vdev->dev,
			 "Failed to add sgs for command vq: %d\n.", ret);
		return false;
	}

	if (unlikely(!virtqueue_kick(vi->cvq)))
		return vi->ctrl->status == VIRTIO_NET_OK;

	/* Spin for a response, the kick causes an ioport write, trapping
	 * into the hypervisor, so the request should be handled immediately.
	 */
	while (!virtqueue_get_buf(vi->cvq, &tmp) &&
	       !virtqueue_is_broken(vi->cvq))
		cpu_relax();

	return vi->ctrl->status == VIRTIO_NET_OK;
}

static int virtnet_set_mac_address(struct net_device *dev, void *p)
{
	struct virtnet_info *vi = netdev_priv(dev);
	struct virtio_device *vdev = vi->vdev;
	int ret;
	struct sockaddr *addr;
	struct scatterlist sg;

	if (virtio_has_feature(vi->vdev, VIRTIO_NET_F_STANDBY))
		return -EOPNOTSUPP;

	addr = kmemdup(p, sizeof(*addr), GFP_KERNEL);
	if (!addr)
		return -ENOMEM;

	ret = eth_prepare_mac_addr_change(dev, addr);
	if (ret)
		goto out;

	if (virtio_has_feature(vdev, VIRTIO_NET_F_CTRL_MAC_ADDR)) {
		sg_init_one(&sg, addr->sa_data, dev->addr_len);
		if (!virtnet_send_command(vi, VIRTIO_NET_CTRL_MAC,
					  VIRTIO_NET_CTRL_MAC_ADDR_SET, &sg)) {
			dev_warn(&vdev->dev,
				 "Failed to set mac address by vq command.\n");
			ret = -EINVAL;
			goto out;
		}
	} else if (virtio_has_feature(vdev, VIRTIO_NET_F_MAC) &&
		   !virtio_has_feature(vdev, VIRTIO_F_VERSION_1)) {
		unsigned int i;

		/* Naturally, this has an atomicity problem. */
		for (i = 0; i < dev->addr_len; i++)
			virtio_cwrite8(vdev,
				       offsetof(struct virtio_net_config, mac) +
				       i, addr->sa_data[i]);
	}

	eth_commit_mac_addr_change(dev, p);
	ret = 0;

out:
	kfree(addr);
	return ret;
}

static void virtnet_stats(struct net_device *dev,
			  struct rtnl_link_stats64 *tot)
{
	struct virtnet_info *vi = netdev_priv(dev);
	unsigned int start;
	int i;

	for (i = 0; i < vi->max_queue_pairs; i++) {
		u64 tpackets, tbytes, terrors, rpackets, rbytes, rdrops;
		struct receive_queue *rq = &vi->rq[i];
		struct send_queue *sq = &vi->sq[i];

		do {
			start = u64_stats_fetch_begin_irq(&sq->stats.syncp);
			tpackets = sq->stats.packets;
			tbytes   = sq->stats.bytes;
			terrors  = sq->stats.tx_timeouts;
		} while (u64_stats_fetch_retry_irq(&sq->stats.syncp, start));

		do {
			start = u64_stats_fetch_begin_irq(&rq->stats.syncp);
			rpackets = rq->stats.packets;
			rbytes   = rq->stats.bytes;
			rdrops   = rq->stats.drops;
		} while (u64_stats_fetch_retry_irq(&rq->stats.syncp, start));

		tot->rx_packets += rpackets;
		tot->tx_packets += tpackets;
		tot->rx_bytes   += rbytes;
		tot->tx_bytes   += tbytes;
		tot->rx_dropped += rdrops;
		tot->tx_errors  += terrors;
	}

	tot->tx_dropped = dev->stats.tx_dropped;
	tot->tx_fifo_errors = dev->stats.tx_fifo_errors;
	tot->rx_length_errors = dev->stats.rx_length_errors;
	tot->rx_frame_errors = dev->stats.rx_frame_errors;
}

static void virtnet_ack_link_announce(struct virtnet_info *vi)
{
	rtnl_lock();
	if (!virtnet_send_command(vi, VIRTIO_NET_CTRL_ANNOUNCE,
				  VIRTIO_NET_CTRL_ANNOUNCE_ACK, NULL))
		dev_warn(&vi->dev->dev, "Failed to ack link announce.\n");
	rtnl_unlock();
}

static int _virtnet_set_queues(struct virtnet_info *vi, u16 queue_pairs)
{
	struct scatterlist sg;
	struct net_device *dev = vi->dev;

	if (!vi->has_cvq || !virtio_has_feature(vi->vdev, VIRTIO_NET_F_MQ))
		return 0;

	vi->ctrl->mq.virtqueue_pairs = cpu_to_virtio16(vi->vdev, queue_pairs);
	sg_init_one(&sg, &vi->ctrl->mq, sizeof(vi->ctrl->mq));

	if (!virtnet_send_command(vi, VIRTIO_NET_CTRL_MQ,
				  VIRTIO_NET_CTRL_MQ_VQ_PAIRS_SET, &sg)) {
		dev_warn(&dev->dev, "Fail to set num of queue pairs to %d\n",
			 queue_pairs);
		return -EINVAL;
	} else {
		vi->curr_queue_pairs = queue_pairs;
		/* virtnet_open() will refill when device is going to up. */
		if (dev->flags & IFF_UP)
			schedule_delayed_work(&vi->refill, 0);
	}

	return 0;
}

static int virtnet_set_queues(struct virtnet_info *vi, u16 queue_pairs)
{
	int err;

	rtnl_lock();
	err = _virtnet_set_queues(vi, queue_pairs);
	rtnl_unlock();
	return err;
}

static int virtnet_close(struct net_device *dev)
{
	struct virtnet_info *vi = netdev_priv(dev);
	int i;

	/* Make sure refill_work doesn't re-enable napi! */
	cancel_delayed_work_sync(&vi->refill);

	for (i = 0; i < vi->max_queue_pairs; i++) {
		xdp_rxq_info_unreg(&vi->rq[i].xdp_rxq);
		napi_disable(&vi->rq[i].napi);
		virtnet_napi_tx_disable(&vi->sq[i].napi);
	}

	return 0;
}

static void virtnet_set_rx_mode(struct net_device *dev)
{
	struct virtnet_info *vi = netdev_priv(dev);
	struct scatterlist sg[2];
	struct virtio_net_ctrl_mac *mac_data;
	struct netdev_hw_addr *ha;
	int uc_count;
	int mc_count;
	void *buf;
	int i;

	/* We can't dynamically set ndo_set_rx_mode, so return gracefully */
	if (!virtio_has_feature(vi->vdev, VIRTIO_NET_F_CTRL_RX))
		return;

	vi->ctrl->promisc = ((dev->flags & IFF_PROMISC) != 0);
	vi->ctrl->allmulti = ((dev->flags & IFF_ALLMULTI) != 0);

	sg_init_one(sg, &vi->ctrl->promisc, sizeof(vi->ctrl->promisc));

	if (!virtnet_send_command(vi, VIRTIO_NET_CTRL_RX,
				  VIRTIO_NET_CTRL_RX_PROMISC, sg))
		dev_warn(&dev->dev, "Failed to %sable promisc mode.\n",
			 vi->ctrl->promisc ? "en" : "dis");

	sg_init_one(sg, &vi->ctrl->allmulti, sizeof(vi->ctrl->allmulti));

	if (!virtnet_send_command(vi, VIRTIO_NET_CTRL_RX,
				  VIRTIO_NET_CTRL_RX_ALLMULTI, sg))
		dev_warn(&dev->dev, "Failed to %sable allmulti mode.\n",
			 vi->ctrl->allmulti ? "en" : "dis");

	uc_count = netdev_uc_count(dev);
	mc_count = netdev_mc_count(dev);
	/* MAC filter - use one buffer for both lists */
	buf = kzalloc(((uc_count + mc_count) * ETH_ALEN) +
		      (2 * sizeof(mac_data->entries)), GFP_ATOMIC);
	mac_data = buf;
	if (!buf)
		return;

	sg_init_table(sg, 2);

	/* Store the unicast list and count in the front of the buffer */
	mac_data->entries = cpu_to_virtio32(vi->vdev, uc_count);
	i = 0;
	netdev_for_each_uc_addr(ha, dev)
		memcpy(&mac_data->macs[i++][0], ha->addr, ETH_ALEN);

	sg_set_buf(&sg[0], mac_data,
		   sizeof(mac_data->entries) + (uc_count * ETH_ALEN));

	/* multicast list and count fill the end */
	mac_data = (void *)&mac_data->macs[uc_count][0];

	mac_data->entries = cpu_to_virtio32(vi->vdev, mc_count);
	i = 0;
	netdev_for_each_mc_addr(ha, dev)
		memcpy(&mac_data->macs[i++][0], ha->addr, ETH_ALEN);

	sg_set_buf(&sg[1], mac_data,
		   sizeof(mac_data->entries) + (mc_count * ETH_ALEN));

	if (!virtnet_send_command(vi, VIRTIO_NET_CTRL_MAC,
				  VIRTIO_NET_CTRL_MAC_TABLE_SET, sg))
		dev_warn(&dev->dev, "Failed to set MAC filter table.\n");

	kfree(buf);
}

static int virtnet_vlan_rx_add_vid(struct net_device *dev,
				   __be16 proto, u16 vid)
{
	struct virtnet_info *vi = netdev_priv(dev);
	struct scatterlist sg;

	vi->ctrl->vid = cpu_to_virtio16(vi->vdev, vid);
	sg_init_one(&sg, &vi->ctrl->vid, sizeof(vi->ctrl->vid));

	if (!virtnet_send_command(vi, VIRTIO_NET_CTRL_VLAN,
				  VIRTIO_NET_CTRL_VLAN_ADD, &sg))
		dev_warn(&dev->dev, "Failed to add VLAN ID %d.\n", vid);
	return 0;
}

static int virtnet_vlan_rx_kill_vid(struct net_device *dev,
				    __be16 proto, u16 vid)
{
	struct virtnet_info *vi = netdev_priv(dev);
	struct scatterlist sg;

	vi->ctrl->vid = cpu_to_virtio16(vi->vdev, vid);
	sg_init_one(&sg, &vi->ctrl->vid, sizeof(vi->ctrl->vid));

	if (!virtnet_send_command(vi, VIRTIO_NET_CTRL_VLAN,
				  VIRTIO_NET_CTRL_VLAN_DEL, &sg))
		dev_warn(&dev->dev, "Failed to kill VLAN ID %d.\n", vid);
	return 0;
}

static void virtnet_clean_affinity(struct virtnet_info *vi)
{
	int i;

	if (vi->affinity_hint_set) {
		for (i = 0; i < vi->max_queue_pairs; i++) {
			virtqueue_set_affinity(vi->rq[i].vq, NULL);
			virtqueue_set_affinity(vi->sq[i].vq, NULL);
		}

		vi->affinity_hint_set = false;
	}
}

static void virtnet_set_affinity(struct virtnet_info *vi)
{
	cpumask_var_t mask;
	int stragglers;
	int group_size;
	int i, j, cpu;
	int num_cpu;
	int stride;

	if (!zalloc_cpumask_var(&mask, GFP_KERNEL)) {
		virtnet_clean_affinity(vi);
		return;
	}

	num_cpu = num_online_cpus();
	stride = max_t(int, num_cpu / vi->curr_queue_pairs, 1);
	stragglers = num_cpu >= vi->curr_queue_pairs ?
			num_cpu % vi->curr_queue_pairs :
			0;
	cpu = cpumask_next(-1, cpu_online_mask);

	for (i = 0; i < vi->curr_queue_pairs; i++) {
		group_size = stride + (i < stragglers ? 1 : 0);

		for (j = 0; j < group_size; j++) {
			cpumask_set_cpu(cpu, mask);
			cpu = cpumask_next_wrap(cpu, cpu_online_mask,
						nr_cpu_ids, false);
		}
		virtqueue_set_affinity(vi->rq[i].vq, mask);
		virtqueue_set_affinity(vi->sq[i].vq, mask);
		__netif_set_xps_queue(vi->dev, cpumask_bits(mask), i, XPS_CPUS);
		cpumask_clear(mask);
	}

	vi->affinity_hint_set = true;
	free_cpumask_var(mask);
}

static int virtnet_cpu_online(unsigned int cpu, struct hlist_node *node)
{
	struct virtnet_info *vi = hlist_entry_safe(node, struct virtnet_info,
						   node);
	virtnet_set_affinity(vi);
	return 0;
}

static int virtnet_cpu_dead(unsigned int cpu, struct hlist_node *node)
{
	struct virtnet_info *vi = hlist_entry_safe(node, struct virtnet_info,
						   node_dead);
	virtnet_set_affinity(vi);
	return 0;
}

static int virtnet_cpu_down_prep(unsigned int cpu, struct hlist_node *node)
{
	struct virtnet_info *vi = hlist_entry_safe(node, struct virtnet_info,
						   node);

	virtnet_clean_affinity(vi);
	return 0;
}

static enum cpuhp_state virtionet_online;

static int virtnet_cpu_notif_add(struct virtnet_info *vi)
{
	int ret;

	ret = cpuhp_state_add_instance_nocalls(virtionet_online, &vi->node);
	if (ret)
		return ret;
	ret = cpuhp_state_add_instance_nocalls(CPUHP_VIRT_NET_DEAD,
					       &vi->node_dead);
	if (!ret)
		return ret;
	cpuhp_state_remove_instance_nocalls(virtionet_online, &vi->node);
	return ret;
}

static void virtnet_cpu_notif_remove(struct virtnet_info *vi)
{
	cpuhp_state_remove_instance_nocalls(virtionet_online, &vi->node);
	cpuhp_state_remove_instance_nocalls(CPUHP_VIRT_NET_DEAD,
					    &vi->node_dead);
}

static void virtnet_get_ringparam(struct net_device *dev,
				struct ethtool_ringparam *ring)
{
	struct virtnet_info *vi = netdev_priv(dev);

	ring->rx_max_pending = virtqueue_get_vring_size(vi->rq[0].vq);
	ring->tx_max_pending = virtqueue_get_vring_size(vi->sq[0].vq);
	ring->rx_pending = ring->rx_max_pending;
	ring->tx_pending = ring->tx_max_pending;
}


static void virtnet_get_drvinfo(struct net_device *dev,
				struct ethtool_drvinfo *info)
{
	struct virtnet_info *vi = netdev_priv(dev);
	struct virtio_device *vdev = vi->vdev;

	strlcpy(info->driver, KBUILD_MODNAME, sizeof(info->driver));
	strlcpy(info->version, VIRTNET_DRIVER_VERSION, sizeof(info->version));
	strlcpy(info->bus_info, virtio_bus_name(vdev), sizeof(info->bus_info));

}

/* TODO: Eliminate OOO packets during switching */
static int virtnet_set_channels(struct net_device *dev,
				struct ethtool_channels *channels)
{
	struct virtnet_info *vi = netdev_priv(dev);
	u16 queue_pairs = channels->combined_count;
	int err;

	/* We don't support separate rx/tx channels.
	 * We don't allow setting 'other' channels.
	 */
	if (channels->rx_count || channels->tx_count || channels->other_count)
		return -EINVAL;

	if (queue_pairs > vi->max_queue_pairs || queue_pairs == 0)
		return -EINVAL;

	/* For now we don't support modifying channels while XDP is loaded
	 * also when XDP is loaded all RX queues have XDP programs so we only
	 * need to check a single RX queue.
	 */
	if (vi->rq[0].xdp_prog)
		return -EINVAL;

	cpus_read_lock();
	err = _virtnet_set_queues(vi, queue_pairs);
	if (err) {
		cpus_read_unlock();
		goto err;
	}
	virtnet_set_affinity(vi);
	cpus_read_unlock();

	netif_set_real_num_tx_queues(dev, queue_pairs);
	netif_set_real_num_rx_queues(dev, queue_pairs);
 err:
	return err;
}

static void virtnet_get_strings(struct net_device *dev, u32 stringset, u8 *data)
{
	struct virtnet_info *vi = netdev_priv(dev);
	unsigned int i, j;
	u8 *p = data;

	switch (stringset) {
	case ETH_SS_STATS:
		for (i = 0; i < vi->curr_queue_pairs; i++) {
			for (j = 0; j < VIRTNET_RQ_STATS_LEN; j++)
				ethtool_sprintf(&p, "rx_queue_%u_%s", i,
						virtnet_rq_stats_desc[j].desc);
		}

		for (i = 0; i < vi->curr_queue_pairs; i++) {
			for (j = 0; j < VIRTNET_SQ_STATS_LEN; j++)
				ethtool_sprintf(&p, "tx_queue_%u_%s", i,
						virtnet_sq_stats_desc[j].desc);
		}
		break;
	}
}

static int virtnet_get_sset_count(struct net_device *dev, int sset)
{
	struct virtnet_info *vi = netdev_priv(dev);

	switch (sset) {
	case ETH_SS_STATS:
		return vi->curr_queue_pairs * (VIRTNET_RQ_STATS_LEN +
					       VIRTNET_SQ_STATS_LEN);
	default:
		return -EOPNOTSUPP;
	}
}

static void virtnet_get_ethtool_stats(struct net_device *dev,
				      struct ethtool_stats *stats, u64 *data)
{
	struct virtnet_info *vi = netdev_priv(dev);
	unsigned int idx = 0, start, i, j;
	const u8 *stats_base;
	size_t offset;

	for (i = 0; i < vi->curr_queue_pairs; i++) {
		struct receive_queue *rq = &vi->rq[i];

		stats_base = (u8 *)&rq->stats;
		do {
			start = u64_stats_fetch_begin_irq(&rq->stats.syncp);
			for (j = 0; j < VIRTNET_RQ_STATS_LEN; j++) {
				offset = virtnet_rq_stats_desc[j].offset;
				data[idx + j] = *(u64 *)(stats_base + offset);
			}
		} while (u64_stats_fetch_retry_irq(&rq->stats.syncp, start));
		idx += VIRTNET_RQ_STATS_LEN;
	}

	for (i = 0; i < vi->curr_queue_pairs; i++) {
		struct send_queue *sq = &vi->sq[i];

		stats_base = (u8 *)&sq->stats;
		do {
			start = u64_stats_fetch_begin_irq(&sq->stats.syncp);
			for (j = 0; j < VIRTNET_SQ_STATS_LEN; j++) {
				offset = virtnet_sq_stats_desc[j].offset;
				data[idx + j] = *(u64 *)(stats_base + offset);
			}
		} while (u64_stats_fetch_retry_irq(&sq->stats.syncp, start));
		idx += VIRTNET_SQ_STATS_LEN;
	}
}

static void virtnet_get_channels(struct net_device *dev,
				 struct ethtool_channels *channels)
{
	struct virtnet_info *vi = netdev_priv(dev);

	channels->combined_count = vi->curr_queue_pairs;
	channels->max_combined = vi->max_queue_pairs;
	channels->max_other = 0;
	channels->rx_count = 0;
	channels->tx_count = 0;
	channels->other_count = 0;
}

static int virtnet_set_link_ksettings(struct net_device *dev,
				      const struct ethtool_link_ksettings *cmd)
{
	struct virtnet_info *vi = netdev_priv(dev);

	return ethtool_virtdev_set_link_ksettings(dev, cmd,
						  &vi->speed, &vi->duplex);
}

static int virtnet_get_link_ksettings(struct net_device *dev,
				      struct ethtool_link_ksettings *cmd)
{
	struct virtnet_info *vi = netdev_priv(dev);

	cmd->base.speed = vi->speed;
	cmd->base.duplex = vi->duplex;
	cmd->base.port = PORT_OTHER;

	return 0;
}

static int virtnet_set_coalesce(struct net_device *dev,
				struct ethtool_coalesce *ec,
				struct kernel_ethtool_coalesce *kernel_coal,
				struct netlink_ext_ack *extack)
{
	struct virtnet_info *vi = netdev_priv(dev);
	int i, napi_weight;

	if (ec->tx_max_coalesced_frames > 1 ||
	    ec->rx_max_coalesced_frames != 1)
		return -EINVAL;

	napi_weight = ec->tx_max_coalesced_frames ? NAPI_POLL_WEIGHT : 0;
	if (napi_weight ^ vi->sq[0].napi.weight) {
		if (dev->flags & IFF_UP)
			return -EBUSY;
		for (i = 0; i < vi->max_queue_pairs; i++)
			vi->sq[i].napi.weight = napi_weight;
	}

	return 0;
}

static int virtnet_get_coalesce(struct net_device *dev,
				struct ethtool_coalesce *ec,
				struct kernel_ethtool_coalesce *kernel_coal,
				struct netlink_ext_ack *extack)
{
	struct ethtool_coalesce ec_default = {
		.cmd = ETHTOOL_GCOALESCE,
		.rx_max_coalesced_frames = 1,
	};
	struct virtnet_info *vi = netdev_priv(dev);

	memcpy(ec, &ec_default, sizeof(ec_default));

	if (vi->sq[0].napi.weight)
		ec->tx_max_coalesced_frames = 1;

	return 0;
}

static void virtnet_init_settings(struct net_device *dev)
{
	struct virtnet_info *vi = netdev_priv(dev);

	vi->speed = SPEED_UNKNOWN;
	vi->duplex = DUPLEX_UNKNOWN;
}

static void virtnet_update_settings(struct virtnet_info *vi)
{
	u32 speed;
	u8 duplex;

	if (!virtio_has_feature(vi->vdev, VIRTIO_NET_F_SPEED_DUPLEX))
		return;

	virtio_cread_le(vi->vdev, struct virtio_net_config, speed, &speed);

	if (ethtool_validate_speed(speed))
		vi->speed = speed;

	virtio_cread_le(vi->vdev, struct virtio_net_config, duplex, &duplex);

	if (ethtool_validate_duplex(duplex))
		vi->duplex = duplex;
}

static const struct ethtool_ops virtnet_ethtool_ops = {
	.supported_coalesce_params = ETHTOOL_COALESCE_MAX_FRAMES,
	.get_drvinfo = virtnet_get_drvinfo,
	.get_link = ethtool_op_get_link,
	.get_ringparam = virtnet_get_ringparam,
	.get_strings = virtnet_get_strings,
	.get_sset_count = virtnet_get_sset_count,
	.get_ethtool_stats = virtnet_get_ethtool_stats,
	.set_channels = virtnet_set_channels,
	.get_channels = virtnet_get_channels,
	.get_ts_info = ethtool_op_get_ts_info,
	.get_link_ksettings = virtnet_get_link_ksettings,
	.set_link_ksettings = virtnet_set_link_ksettings,
	.set_coalesce = virtnet_set_coalesce,
	.get_coalesce = virtnet_get_coalesce,
};

static void virtnet_freeze_down(struct virtio_device *vdev)
{
	struct virtnet_info *vi = vdev->priv;
	int i;

	/* Make sure no work handler is accessing the device */
	flush_work(&vi->config_work);

	netif_tx_lock_bh(vi->dev);
	netif_device_detach(vi->dev);
	netif_tx_unlock_bh(vi->dev);
	cancel_delayed_work_sync(&vi->refill);

	if (netif_running(vi->dev)) {
		for (i = 0; i < vi->max_queue_pairs; i++) {
			napi_disable(&vi->rq[i].napi);
			virtnet_napi_tx_disable(&vi->sq[i].napi);
		}
	}
}

static int init_vqs(struct virtnet_info *vi);

static int virtnet_restore_up(struct virtio_device *vdev)
{
	struct virtnet_info *vi = vdev->priv;
	int err, i;

	err = init_vqs(vi);
	if (err)
		return err;

	virtio_device_ready(vdev);

	if (netif_running(vi->dev)) {
		for (i = 0; i < vi->curr_queue_pairs; i++)
			if (!try_fill_recv(vi, &vi->rq[i], GFP_KERNEL))
				schedule_delayed_work(&vi->refill, 0);

		for (i = 0; i < vi->max_queue_pairs; i++) {
			virtnet_napi_enable(vi->rq[i].vq, &vi->rq[i].napi);
			virtnet_napi_tx_enable(vi, vi->sq[i].vq,
					       &vi->sq[i].napi);
		}
	}

	netif_tx_lock_bh(vi->dev);
	netif_device_attach(vi->dev);
	netif_tx_unlock_bh(vi->dev);
	return err;
}

static int virtnet_set_guest_offloads(struct virtnet_info *vi, u64 offloads)
{
	struct scatterlist sg;
	vi->ctrl->offloads = cpu_to_virtio64(vi->vdev, offloads);

	sg_init_one(&sg, &vi->ctrl->offloads, sizeof(vi->ctrl->offloads));

	if (!virtnet_send_command(vi, VIRTIO_NET_CTRL_GUEST_OFFLOADS,
				  VIRTIO_NET_CTRL_GUEST_OFFLOADS_SET, &sg)) {
		dev_warn(&vi->dev->dev, "Fail to set guest offload.\n");
		return -EINVAL;
	}

	return 0;
}

static int virtnet_clear_guest_offloads(struct virtnet_info *vi)
{
	u64 offloads = 0;

	if (!vi->guest_offloads)
		return 0;

	return virtnet_set_guest_offloads(vi, offloads);
}

static int virtnet_restore_guest_offloads(struct virtnet_info *vi)
{
	u64 offloads = vi->guest_offloads;

	if (!vi->guest_offloads)
		return 0;

	return virtnet_set_guest_offloads(vi, offloads);
}

static int virtnet_xdp_set(struct net_device *dev, struct bpf_prog *prog,
			   struct netlink_ext_ack *extack)
{
	unsigned long int max_sz = PAGE_SIZE - sizeof(struct padded_vnet_hdr);
	struct virtnet_info *vi = netdev_priv(dev);
	struct bpf_prog *old_prog;
	u16 xdp_qp = 0, curr_qp;
	int i, err;

	if (!virtio_has_feature(vi->vdev, VIRTIO_NET_F_CTRL_GUEST_OFFLOADS)
	    && (virtio_has_feature(vi->vdev, VIRTIO_NET_F_GUEST_TSO4) ||
	        virtio_has_feature(vi->vdev, VIRTIO_NET_F_GUEST_TSO6) ||
	        virtio_has_feature(vi->vdev, VIRTIO_NET_F_GUEST_ECN) ||
		virtio_has_feature(vi->vdev, VIRTIO_NET_F_GUEST_UFO) ||
		virtio_has_feature(vi->vdev, VIRTIO_NET_F_GUEST_CSUM))) {
		NL_SET_ERR_MSG_MOD(extack, "Can't set XDP while host is implementing GRO_HW/CSUM, disable GRO_HW/CSUM first");
		return -EOPNOTSUPP;
	}

	if (vi->mergeable_rx_bufs && !vi->any_header_sg) {
		NL_SET_ERR_MSG_MOD(extack, "XDP expects header/data in single page, any_header_sg required");
		return -EINVAL;
	}

	if (dev->mtu > max_sz) {
		NL_SET_ERR_MSG_MOD(extack, "MTU too large to enable XDP");
		netdev_warn(dev, "XDP requires MTU less than %lu\n", max_sz);
		return -EINVAL;
	}

	curr_qp = vi->curr_queue_pairs - vi->xdp_queue_pairs;
	if (prog)
		xdp_qp = nr_cpu_ids;

	/* XDP requires extra queues for XDP_TX */
	if (curr_qp + xdp_qp > vi->max_queue_pairs) {
		netdev_warn_once(dev, "XDP request %i queues but max is %i. XDP_TX and XDP_REDIRECT will operate in a slower locked tx mode.\n",
				 curr_qp + xdp_qp, vi->max_queue_pairs);
		xdp_qp = 0;
	}

	old_prog = rtnl_dereference(vi->rq[0].xdp_prog);
	if (!prog && !old_prog)
		return 0;

	if (prog)
		bpf_prog_add(prog, vi->max_queue_pairs - 1);

	/* Make sure NAPI is not using any XDP TX queues for RX. */
	if (netif_running(dev)) {
		for (i = 0; i < vi->max_queue_pairs; i++) {
			napi_disable(&vi->rq[i].napi);
			virtnet_napi_tx_disable(&vi->sq[i].napi);
		}
	}

	if (!prog) {
		for (i = 0; i < vi->max_queue_pairs; i++) {
			rcu_assign_pointer(vi->rq[i].xdp_prog, prog);
			if (i == 0)
				virtnet_restore_guest_offloads(vi);
		}
		synchronize_net();
	}

	err = _virtnet_set_queues(vi, curr_qp + xdp_qp);
	if (err)
		goto err;
	netif_set_real_num_rx_queues(dev, curr_qp + xdp_qp);
	vi->xdp_queue_pairs = xdp_qp;

	if (prog) {
		vi->xdp_enabled = true;
		for (i = 0; i < vi->max_queue_pairs; i++) {
			rcu_assign_pointer(vi->rq[i].xdp_prog, prog);
			if (i == 0 && !old_prog)
				virtnet_clear_guest_offloads(vi);
		}
	} else {
		vi->xdp_enabled = false;
	}

	for (i = 0; i < vi->max_queue_pairs; i++) {
		if (old_prog)
			bpf_prog_put(old_prog);
		if (netif_running(dev)) {
			virtnet_napi_enable(vi->rq[i].vq, &vi->rq[i].napi);
			virtnet_napi_tx_enable(vi, vi->sq[i].vq,
					       &vi->sq[i].napi);
		}
	}

	return 0;

err:
	if (!prog) {
		virtnet_clear_guest_offloads(vi);
		for (i = 0; i < vi->max_queue_pairs; i++)
			rcu_assign_pointer(vi->rq[i].xdp_prog, old_prog);
	}

	if (netif_running(dev)) {
		for (i = 0; i < vi->max_queue_pairs; i++) {
			virtnet_napi_enable(vi->rq[i].vq, &vi->rq[i].napi);
			virtnet_napi_tx_enable(vi, vi->sq[i].vq,
					       &vi->sq[i].napi);
		}
	}
	if (prog)
		bpf_prog_sub(prog, vi->max_queue_pairs - 1);
	return err;
}

static int virtnet_xdp(struct net_device *dev, struct netdev_bpf *xdp)
{
	switch (xdp->command) {
	case XDP_SETUP_PROG:
		return virtnet_xdp_set(dev, xdp->prog, xdp->extack);
	default:
		return -EINVAL;
	}
}

static int virtnet_get_phys_port_name(struct net_device *dev, char *buf,
				      size_t len)
{
	struct virtnet_info *vi = netdev_priv(dev);
	int ret;

	if (!virtio_has_feature(vi->vdev, VIRTIO_NET_F_STANDBY))
		return -EOPNOTSUPP;

	ret = snprintf(buf, len, "sby");
	if (ret >= len)
		return -EOPNOTSUPP;

	return 0;
}

static int virtnet_set_features(struct net_device *dev,
				netdev_features_t features)
{
	struct virtnet_info *vi = netdev_priv(dev);
	u64 offloads;
	int err;

	if ((dev->features ^ features) & NETIF_F_GRO_HW) {
		if (vi->xdp_enabled)
			return -EBUSY;

		if (features & NETIF_F_GRO_HW)
			offloads = vi->guest_offloads_capable;
		else
			offloads = vi->guest_offloads_capable &
				   ~GUEST_OFFLOAD_GRO_HW_MASK;

		err = virtnet_set_guest_offloads(vi, offloads);
		if (err)
			return err;
		vi->guest_offloads = offloads;
	}

	return 0;
}

static void virtnet_tx_timeout(struct net_device *dev, unsigned int txqueue)
{
	struct virtnet_info *priv = netdev_priv(dev);
	struct send_queue *sq = &priv->sq[txqueue];
	struct netdev_queue *txq = netdev_get_tx_queue(dev, txqueue);

	u64_stats_update_begin(&sq->stats.syncp);
	sq->stats.tx_timeouts++;
	u64_stats_update_end(&sq->stats.syncp);

	netdev_err(dev, "TX timeout on queue: %u, sq: %s, vq: 0x%x, name: %s, %u usecs ago\n",
		   txqueue, sq->name, sq->vq->index, sq->vq->name,
		   jiffies_to_usecs(jiffies - txq->trans_start));
}

static const struct net_device_ops virtnet_netdev = {
	.ndo_open            = virtnet_open,
	.ndo_stop   	     = virtnet_close,
	.ndo_start_xmit      = start_xmit,
	.ndo_validate_addr   = eth_validate_addr,
	.ndo_set_mac_address = virtnet_set_mac_address,
	.ndo_set_rx_mode     = virtnet_set_rx_mode,
	.ndo_get_stats64     = virtnet_stats,
	.ndo_vlan_rx_add_vid = virtnet_vlan_rx_add_vid,
	.ndo_vlan_rx_kill_vid = virtnet_vlan_rx_kill_vid,
	.ndo_bpf		= virtnet_xdp,
	.ndo_xdp_xmit		= virtnet_xdp_xmit,
	.ndo_features_check	= passthru_features_check,
	.ndo_get_phys_port_name	= virtnet_get_phys_port_name,
	.ndo_set_features	= virtnet_set_features,
	.ndo_tx_timeout		= virtnet_tx_timeout,
};

static void virtnet_config_changed_work(struct work_struct *work)
{
	struct virtnet_info *vi =
		container_of(work, struct virtnet_info, config_work);
	u16 v;

	if (virtio_cread_feature(vi->vdev, VIRTIO_NET_F_STATUS,
				 struct virtio_net_config, status, &v) < 0)
		return;

	if (v & VIRTIO_NET_S_ANNOUNCE) {
		netdev_notify_peers(vi->dev);
		virtnet_ack_link_announce(vi);
	}

	/* Ignore unknown (future) status bits */
	v &= VIRTIO_NET_S_LINK_UP;

	if (vi->status == v)
		return;

	vi->status = v;

	if (vi->status & VIRTIO_NET_S_LINK_UP) {
		virtnet_update_settings(vi);
		netif_carrier_on(vi->dev);
		netif_tx_wake_all_queues(vi->dev);
	} else {
		netif_carrier_off(vi->dev);
		netif_tx_stop_all_queues(vi->dev);
	}
}

static void virtnet_config_changed(struct virtio_device *vdev)
{
	struct virtnet_info *vi = vdev->priv;

	schedule_work(&vi->config_work);
}

static void virtnet_free_queues(struct virtnet_info *vi)
{
	int i;

	for (i = 0; i < vi->max_queue_pairs; i++) {
		__netif_napi_del(&vi->rq[i].napi);
		__netif_napi_del(&vi->sq[i].napi);
	}

	/* We called __netif_napi_del(),
	 * we need to respect an RCU grace period before freeing vi->rq
	 */
	synchronize_net();

	kfree(vi->rq);
	kfree(vi->sq);
	kfree(vi->ctrl);
}

static void _free_receive_bufs(struct virtnet_info *vi)
{
	struct bpf_prog *old_prog;
	int i;

	for (i = 0; i < vi->max_queue_pairs; i++) {
		while (vi->rq[i].pages)
			__free_pages(get_a_page(&vi->rq[i], GFP_KERNEL), 0);

		old_prog = rtnl_dereference(vi->rq[i].xdp_prog);
		RCU_INIT_POINTER(vi->rq[i].xdp_prog, NULL);
		if (old_prog)
			bpf_prog_put(old_prog);
	}
}

static void free_receive_bufs(struct virtnet_info *vi)
{
	rtnl_lock();
	_free_receive_bufs(vi);
	rtnl_unlock();
}

static void free_receive_page_frags(struct virtnet_info *vi)
{
	int i;
	for (i = 0; i < vi->max_queue_pairs; i++)
		if (vi->rq[i].alloc_frag.page)
			put_page(vi->rq[i].alloc_frag.page);
}

static void free_unused_bufs(struct virtnet_info *vi)
{
	void *buf;
	int i;

	for (i = 0; i < vi->max_queue_pairs; i++) {
		struct virtqueue *vq = vi->sq[i].vq;
		while ((buf = virtqueue_detach_unused_buf(vq)) != NULL) {
			if (!is_xdp_frame(buf))
				dev_kfree_skb(buf);
			else
				xdp_return_frame(ptr_to_xdp(buf));
		}
	}

	for (i = 0; i < vi->max_queue_pairs; i++) {
		struct virtqueue *vq = vi->rq[i].vq;

		while ((buf = virtqueue_detach_unused_buf(vq)) != NULL) {
			if (vi->mergeable_rx_bufs) {
				put_page(virt_to_head_page(buf));
			} else if (vi->big_packets) {
				give_pages(&vi->rq[i], buf);
			} else {
				put_page(virt_to_head_page(buf));
			}
		}
	}
}

static void virtnet_del_vqs(struct virtnet_info *vi)
{
	struct virtio_device *vdev = vi->vdev;

	virtnet_clean_affinity(vi);

	vdev->config->del_vqs(vdev);

	virtnet_free_queues(vi);
}

/* How large should a single buffer be so a queue full of these can fit at
 * least one full packet?
 * Logic below assumes the mergeable buffer header is used.
 */
static unsigned int mergeable_min_buf_len(struct virtnet_info *vi, struct virtqueue *vq)
{
	const unsigned int hdr_len = sizeof(struct virtio_net_hdr_mrg_rxbuf);
	unsigned int rq_size = virtqueue_get_vring_size(vq);
	unsigned int packet_len = vi->big_packets ? IP_MAX_MTU : vi->dev->max_mtu;
	unsigned int buf_len = hdr_len + ETH_HLEN + VLAN_HLEN + packet_len;
	unsigned int min_buf_len = DIV_ROUND_UP(buf_len, rq_size);

	return max(max(min_buf_len, hdr_len) - hdr_len,
		   (unsigned int)GOOD_PACKET_LEN);
}

static int virtnet_find_vqs(struct virtnet_info *vi)
{
	vq_callback_t **callbacks;
	struct virtqueue **vqs;
	int ret = -ENOMEM;
	int i, total_vqs;
	const char **names;
	bool *ctx;

	/* We expect 1 RX virtqueue followed by 1 TX virtqueue, followed by
	 * possible N-1 RX/TX queue pairs used in multiqueue mode, followed by
	 * possible control vq.
	 */
	total_vqs = vi->max_queue_pairs * 2 +
		    virtio_has_feature(vi->vdev, VIRTIO_NET_F_CTRL_VQ);

	/* Allocate space for find_vqs parameters */
	vqs = kcalloc(total_vqs, sizeof(*vqs), GFP_KERNEL);
	if (!vqs)
		goto err_vq;
	callbacks = kmalloc_array(total_vqs, sizeof(*callbacks), GFP_KERNEL);
	if (!callbacks)
		goto err_callback;
	names = kmalloc_array(total_vqs, sizeof(*names), GFP_KERNEL);
	if (!names)
		goto err_names;
	if (!vi->big_packets || vi->mergeable_rx_bufs) {
		ctx = kcalloc(total_vqs, sizeof(*ctx), GFP_KERNEL);
		if (!ctx)
			goto err_ctx;
	} else {
		ctx = NULL;
	}

	/* Parameters for control virtqueue, if any */
	if (vi->has_cvq) {
		callbacks[total_vqs - 1] = NULL;
		names[total_vqs - 1] = "control";
	}

	/* Allocate/initialize parameters for send/receive virtqueues */
	for (i = 0; i < vi->max_queue_pairs; i++) {
		callbacks[rxq2vq(i)] = skb_recv_done;
		callbacks[txq2vq(i)] = skb_xmit_done;
		sprintf(vi->rq[i].name, "input.%d", i);
		sprintf(vi->sq[i].name, "output.%d", i);
		names[rxq2vq(i)] = vi->rq[i].name;
		names[txq2vq(i)] = vi->sq[i].name;
		if (ctx)
			ctx[rxq2vq(i)] = true;
	}

	ret = virtio_find_vqs_ctx(vi->vdev, total_vqs, vqs, callbacks,
				  names, ctx, NULL);
	if (ret)
		goto err_find;

	if (vi->has_cvq) {
		vi->cvq = vqs[total_vqs - 1];
		if (virtio_has_feature(vi->vdev, VIRTIO_NET_F_CTRL_VLAN))
			vi->dev->features |= NETIF_F_HW_VLAN_CTAG_FILTER;
	}

	for (i = 0; i < vi->max_queue_pairs; i++) {
		vi->rq[i].vq = vqs[rxq2vq(i)];
		vi->rq[i].min_buf_len = mergeable_min_buf_len(vi, vi->rq[i].vq);
		vi->sq[i].vq = vqs[txq2vq(i)];
	}

	/* run here: ret == 0. */


err_find:
	kfree(ctx);
err_ctx:
	kfree(names);
err_names:
	kfree(callbacks);
err_callback:
	kfree(vqs);
err_vq:
	return ret;
}

static int virtnet_alloc_queues(struct virtnet_info *vi)
{
	int i;

	if (vi->has_cvq) {
		vi->ctrl = kzalloc(sizeof(*vi->ctrl), GFP_KERNEL);
		if (!vi->ctrl)
			goto err_ctrl;
	} else {
		vi->ctrl = NULL;
	}
	vi->sq = kcalloc(vi->max_queue_pairs, sizeof(*vi->sq), GFP_KERNEL);
	if (!vi->sq)
		goto err_sq;
	vi->rq = kcalloc(vi->max_queue_pairs, sizeof(*vi->rq), GFP_KERNEL);
	if (!vi->rq)
		goto err_rq;

	INIT_DELAYED_WORK(&vi->refill, refill_work);
	for (i = 0; i < vi->max_queue_pairs; i++) {
		vi->rq[i].pages = NULL;
		netif_napi_add(vi->dev, &vi->rq[i].napi, virtnet_poll,
			       napi_weight);
		netif_tx_napi_add(vi->dev, &vi->sq[i].napi, virtnet_poll_tx,
				  napi_tx ? napi_weight : 0);

		sg_init_table(vi->rq[i].sg, ARRAY_SIZE(vi->rq[i].sg));
		ewma_pkt_len_init(&vi->rq[i].mrg_avg_pkt_len);
		sg_init_table(vi->sq[i].sg, ARRAY_SIZE(vi->sq[i].sg));

		u64_stats_init(&vi->rq[i].stats.syncp);
		u64_stats_init(&vi->sq[i].stats.syncp);
	}

	return 0;

err_rq:
	kfree(vi->sq);
err_sq:
	kfree(vi->ctrl);
err_ctrl:
	return -ENOMEM;
}

static int init_vqs(struct virtnet_info *vi)
{
	int ret;

	/* Allocate send & receive queues */
	ret = virtnet_alloc_queues(vi);
	if (ret)
		goto err;

	ret = virtnet_find_vqs(vi);
	if (ret)
		goto err_free;

	cpus_read_lock();
	virtnet_set_affinity(vi);
	cpus_read_unlock();

	return 0;

err_free:
	virtnet_free_queues(vi);
err:
	return ret;
}

#ifdef CONFIG_SYSFS
static ssize_t mergeable_rx_buffer_size_show(struct netdev_rx_queue *queue,
		char *buf)
{
	struct virtnet_info *vi = netdev_priv(queue->dev);
	unsigned int queue_index = get_netdev_rx_queue_index(queue);
	unsigned int headroom = virtnet_get_headroom(vi);
	unsigned int tailroom = headroom ? sizeof(struct skb_shared_info) : 0;
	struct ewma_pkt_len *avg;

	BUG_ON(queue_index >= vi->max_queue_pairs);
	avg = &vi->rq[queue_index].mrg_avg_pkt_len;
	return sprintf(buf, "%u\n",
		       get_mergeable_buf_len(&vi->rq[queue_index], avg,
				       SKB_DATA_ALIGN(headroom + tailroom)));
}

static struct rx_queue_attribute mergeable_rx_buffer_size_attribute =
	__ATTR_RO(mergeable_rx_buffer_size);

static struct attribute *virtio_net_mrg_rx_attrs[] = {
	&mergeable_rx_buffer_size_attribute.attr,
	NULL
};

static const struct attribute_group virtio_net_mrg_rx_group = {
	.name = "virtio_net",
	.attrs = virtio_net_mrg_rx_attrs
};
#endif

static bool virtnet_fail_on_feature(struct virtio_device *vdev,
				    unsigned int fbit,
				    const char *fname, const char *dname)
{
	if (!virtio_has_feature(vdev, fbit))
		return false;

	dev_err(&vdev->dev, "device advertises feature %s but not %s",
		fname, dname);

	return true;
}

#define VIRTNET_FAIL_ON(vdev, fbit, dbit)			\
	virtnet_fail_on_feature(vdev, fbit, #fbit, dbit)

static bool virtnet_validate_features(struct virtio_device *vdev)
{
	if (!virtio_has_feature(vdev, VIRTIO_NET_F_CTRL_VQ) &&
	    (VIRTNET_FAIL_ON(vdev, VIRTIO_NET_F_CTRL_RX,
			     "VIRTIO_NET_F_CTRL_VQ") ||
	     VIRTNET_FAIL_ON(vdev, VIRTIO_NET_F_CTRL_VLAN,
			     "VIRTIO_NET_F_CTRL_VQ") ||
	     VIRTNET_FAIL_ON(vdev, VIRTIO_NET_F_GUEST_ANNOUNCE,
			     "VIRTIO_NET_F_CTRL_VQ") ||
	     VIRTNET_FAIL_ON(vdev, VIRTIO_NET_F_MQ, "VIRTIO_NET_F_CTRL_VQ") ||
	     VIRTNET_FAIL_ON(vdev, VIRTIO_NET_F_CTRL_MAC_ADDR,
			     "VIRTIO_NET_F_CTRL_VQ"))) {
		return false;
	}

	return true;
}

#define MIN_MTU ETH_MIN_MTU
#define MAX_MTU ETH_MAX_MTU

static int virtnet_validate(struct virtio_device *vdev)
{
	if (!vdev->config->get) {
		dev_err(&vdev->dev, "%s failure: config access disabled\n",
			__func__);
		return -EINVAL;
	}

	if (!virtnet_validate_features(vdev))
		return -EINVAL;

	if (virtio_has_feature(vdev, VIRTIO_NET_F_MTU)) {
		int mtu = virtio_cread16(vdev,
					 offsetof(struct virtio_net_config,
						  mtu));
		if (mtu < MIN_MTU)
			__virtio_clear_bit(vdev, VIRTIO_NET_F_MTU);
	}

	return 0;
}

static int virtnet_probe(struct virtio_device *vdev)
{
	int i, err = -ENOMEM;
	struct net_device *dev;
	struct virtnet_info *vi;
	u16 max_queue_pairs;
	int mtu;

	/* Find if host supports multiqueue virtio_net device */
	err = virtio_cread_feature(vdev, VIRTIO_NET_F_MQ,
				   struct virtio_net_config,
				   max_virtqueue_pairs, &max_queue_pairs);

	/* We need at least 2 queue's */
	if (err || max_queue_pairs < VIRTIO_NET_CTRL_MQ_VQ_PAIRS_MIN ||
	    max_queue_pairs > VIRTIO_NET_CTRL_MQ_VQ_PAIRS_MAX ||
	    !virtio_has_feature(vdev, VIRTIO_NET_F_CTRL_VQ))
		max_queue_pairs = 1;

	/* Allocate ourselves a network device with room for our info */
	dev = alloc_etherdev_mq(sizeof(struct virtnet_info), max_queue_pairs);
	if (!dev)
		return -ENOMEM;

	/* Set up network device as normal. */
	dev->priv_flags |= IFF_UNICAST_FLT | IFF_LIVE_ADDR_CHANGE |
			   IFF_TX_SKB_NO_LINEAR;
	dev->netdev_ops = &virtnet_netdev;
	dev->features = NETIF_F_HIGHDMA;

	dev->ethtool_ops = &virtnet_ethtool_ops;
	SET_NETDEV_DEV(dev, &vdev->dev);

	/* Do we support "hardware" checksums? */
	if (virtio_has_feature(vdev, VIRTIO_NET_F_CSUM)) {
		/* This opens up the world of extra features. */
		dev->hw_features |= NETIF_F_HW_CSUM | NETIF_F_SG;
		if (csum)
			dev->features |= NETIF_F_HW_CSUM | NETIF_F_SG;

		if (virtio_has_feature(vdev, VIRTIO_NET_F_GSO)) {
			dev->hw_features |= NETIF_F_TSO
				| NETIF_F_TSO_ECN | NETIF_F_TSO6;
		}
		/* Individual feature bits: what can host handle? */
		if (virtio_has_feature(vdev, VIRTIO_NET_F_HOST_TSO4))
			dev->hw_features |= NETIF_F_TSO;
		if (virtio_has_feature(vdev, VIRTIO_NET_F_HOST_TSO6))
			dev->hw_features |= NETIF_F_TSO6;
		if (virtio_has_feature(vdev, VIRTIO_NET_F_HOST_ECN))
			dev->hw_features |= NETIF_F_TSO_ECN;

		dev->features |= NETIF_F_GSO_ROBUST;

		if (gso)
			dev->features |= dev->hw_features & NETIF_F_ALL_TSO;
		/* (!csum && gso) case will be fixed by register_netdev() */
	}
	if (virtio_has_feature(vdev, VIRTIO_NET_F_GUEST_CSUM))
		dev->features |= NETIF_F_RXCSUM;
	if (virtio_has_feature(vdev, VIRTIO_NET_F_GUEST_TSO4) ||
	    virtio_has_feature(vdev, VIRTIO_NET_F_GUEST_TSO6))
		dev->features |= NETIF_F_GRO_HW;
	if (virtio_has_feature(vdev, VIRTIO_NET_F_CTRL_GUEST_OFFLOADS))
		dev->hw_features |= NETIF_F_GRO_HW;

	dev->vlan_features = dev->features;

	/* MTU range: 68 - 65535 */
	dev->min_mtu = MIN_MTU;
	dev->max_mtu = MAX_MTU;

	/* Configuration may specify what MAC to use.  Otherwise random. */
	if (virtio_has_feature(vdev, VIRTIO_NET_F_MAC)) {
		u8 addr[ETH_ALEN];

		virtio_cread_bytes(vdev,
				   offsetof(struct virtio_net_config, mac),
				   addr, ETH_ALEN);
		eth_hw_addr_set(dev, addr);
	} else {
		eth_hw_addr_random(dev);
	}

	/* Set up our device-specific information */
	vi = netdev_priv(dev);
	vi->dev = dev;
	vi->vdev = vdev;
	vdev->priv = vi;

	INIT_WORK(&vi->config_work, virtnet_config_changed_work);

	/* If we can receive ANY GSO packets, we must allocate large ones. */
	if (virtio_has_feature(vdev, VIRTIO_NET_F_GUEST_TSO4) ||
	    virtio_has_feature(vdev, VIRTIO_NET_F_GUEST_TSO6) ||
	    virtio_has_feature(vdev, VIRTIO_NET_F_GUEST_ECN) ||
	    virtio_has_feature(vdev, VIRTIO_NET_F_GUEST_UFO))
		vi->big_packets = true;

	if (virtio_has_feature(vdev, VIRTIO_NET_F_MRG_RXBUF))
		vi->mergeable_rx_bufs = true;

	if (virtio_has_feature(vdev, VIRTIO_NET_F_MRG_RXBUF) ||
	    virtio_has_feature(vdev, VIRTIO_F_VERSION_1))
		vi->hdr_len = sizeof(struct virtio_net_hdr_mrg_rxbuf);
	else
		vi->hdr_len = sizeof(struct virtio_net_hdr);

	if (virtio_has_feature(vdev, VIRTIO_F_ANY_LAYOUT) ||
	    virtio_has_feature(vdev, VIRTIO_F_VERSION_1))
		vi->any_header_sg = true;

	if (virtio_has_feature(vdev, VIRTIO_NET_F_CTRL_VQ))
		vi->has_cvq = true;

	if (virtio_has_feature(vdev, VIRTIO_NET_F_MTU)) {
		mtu = virtio_cread16(vdev,
				     offsetof(struct virtio_net_config,
					      mtu));
		if (mtu < dev->min_mtu) {
			/* Should never trigger: MTU was previously validated
			 * in virtnet_validate.
			 */
			dev_err(&vdev->dev,
				"device MTU appears to have changed it is now %d < %d",
				mtu, dev->min_mtu);
			err = -EINVAL;
			goto free;
		}

		dev->mtu = mtu;
		dev->max_mtu = mtu;

		/* TODO: size buffers correctly in this case. */
		if (dev->mtu > ETH_DATA_LEN)
			vi->big_packets = true;
	}

	if (vi->any_header_sg)
		dev->needed_headroom = vi->hdr_len;

	/* Enable multiqueue by default */
	if (num_online_cpus() >= max_queue_pairs)
		vi->curr_queue_pairs = max_queue_pairs;
	else
		vi->curr_queue_pairs = num_online_cpus();
	vi->max_queue_pairs = max_queue_pairs;

	/* Allocate/initialize the rx/tx queues, and invoke find_vqs */
	err = init_vqs(vi);
	if (err)
		goto free;

#ifdef CONFIG_SYSFS
	if (vi->mergeable_rx_bufs)
		dev->sysfs_rx_queue_group = &virtio_net_mrg_rx_group;
#endif
	netif_set_real_num_tx_queues(dev, vi->curr_queue_pairs);
	netif_set_real_num_rx_queues(dev, vi->curr_queue_pairs);

	virtnet_init_settings(dev);

	if (virtio_has_feature(vdev, VIRTIO_NET_F_STANDBY)) {
		vi->failover = net_failover_create(vi->dev);
		if (IS_ERR(vi->failover)) {
			err = PTR_ERR(vi->failover);
			goto free_vqs;
		}
	}

	err = register_netdev(dev);
	if (err) {
		pr_debug("virtio_net: registering device failed\n");
		goto free_failover;
	}

	virtio_device_ready(vdev);

	err = virtnet_cpu_notif_add(vi);
	if (err) {
		pr_debug("virtio_net: registering cpu notifier failed\n");
		goto free_unregister_netdev;
	}

	virtnet_set_queues(vi, vi->curr_queue_pairs);

	/* Assume link up if device can't report link status,
	   otherwise get link status from config. */
	netif_carrier_off(dev);
	if (virtio_has_feature(vi->vdev, VIRTIO_NET_F_STATUS)) {
		schedule_work(&vi->config_work);
	} else {
		vi->status = VIRTIO_NET_S_LINK_UP;
		virtnet_update_settings(vi);
		netif_carrier_on(dev);
	}

	for (i = 0; i < ARRAY_SIZE(guest_offloads); i++)
		if (virtio_has_feature(vi->vdev, guest_offloads[i]))
			set_bit(guest_offloads[i], &vi->guest_offloads);
	vi->guest_offloads_capable = vi->guest_offloads;

	pr_debug("virtnet: registered device %s with %d RX and TX vq's\n",
		 dev->name, max_queue_pairs);

	return 0;

free_unregister_netdev:
	vi->vdev->config->reset(vdev);

	unregister_netdev(dev);
free_failover:
	net_failover_destroy(vi->failover);
free_vqs:
	cancel_delayed_work_sync(&vi->refill);
	free_receive_page_frags(vi);
	virtnet_del_vqs(vi);
free:
	free_netdev(dev);
	return err;
}

static void remove_vq_common(struct virtnet_info *vi)
{
	vi->vdev->config->reset(vi->vdev);

	/* Free unused buffers in both send and recv, if any. */
	free_unused_bufs(vi);

	free_receive_bufs(vi);

	free_receive_page_frags(vi);

	virtnet_del_vqs(vi);
}

static void virtnet_remove(struct virtio_device *vdev)
{
	struct virtnet_info *vi = vdev->priv;

	virtnet_cpu_notif_remove(vi);

	/* Make sure no work handler is accessing the device. */
	flush_work(&vi->config_work);

	unregister_netdev(vi->dev);

	net_failover_destroy(vi->failover);

	remove_vq_common(vi);

	free_netdev(vi->dev);
}

static __maybe_unused int virtnet_freeze(struct virtio_device *vdev)
{
	struct virtnet_info *vi = vdev->priv;

	virtnet_cpu_notif_remove(vi);
	virtnet_freeze_down(vdev);
	remove_vq_common(vi);

	return 0;
}

static __maybe_unused int virtnet_restore(struct virtio_device *vdev)
{
	struct virtnet_info *vi = vdev->priv;
	int err;

	err = virtnet_restore_up(vdev);
	if (err)
		return err;
	virtnet_set_queues(vi, vi->curr_queue_pairs);

	err = virtnet_cpu_notif_add(vi);
	if (err) {
		virtnet_freeze_down(vdev);
		remove_vq_common(vi);
		return err;
	}

	return 0;
}

static struct virtio_device_id id_table[] = {
	{ VIRTIO_ID_NET, VIRTIO_DEV_ANY_ID },
	{ 0 },
};

#define VIRTNET_FEATURES \
	VIRTIO_NET_F_CSUM, VIRTIO_NET_F_GUEST_CSUM, \
	VIRTIO_NET_F_MAC, \
	VIRTIO_NET_F_HOST_TSO4, VIRTIO_NET_F_HOST_UFO, VIRTIO_NET_F_HOST_TSO6, \
	VIRTIO_NET_F_HOST_ECN, VIRTIO_NET_F_GUEST_TSO4, VIRTIO_NET_F_GUEST_TSO6, \
	VIRTIO_NET_F_GUEST_ECN, VIRTIO_NET_F_GUEST_UFO, \
	VIRTIO_NET_F_MRG_RXBUF, VIRTIO_NET_F_STATUS, VIRTIO_NET_F_CTRL_VQ, \
	VIRTIO_NET_F_CTRL_RX, VIRTIO_NET_F_CTRL_VLAN, \
	VIRTIO_NET_F_GUEST_ANNOUNCE, VIRTIO_NET_F_MQ, \
	VIRTIO_NET_F_CTRL_MAC_ADDR, \
	VIRTIO_NET_F_MTU, VIRTIO_NET_F_CTRL_GUEST_OFFLOADS, \
	VIRTIO_NET_F_SPEED_DUPLEX, VIRTIO_NET_F_STANDBY

static unsigned int features[] = {
	VIRTNET_FEATURES,
};

static unsigned int features_legacy[] = {
	VIRTNET_FEATURES,
	VIRTIO_NET_F_GSO,
	VIRTIO_F_ANY_LAYOUT,
};

static struct virtio_driver virtio_net_driver = {
	.feature_table = features,
	.feature_table_size = ARRAY_SIZE(features),
	.feature_table_legacy = features_legacy,
	.feature_table_size_legacy = ARRAY_SIZE(features_legacy),
	.driver.name =	KBUILD_MODNAME,
	.driver.owner =	THIS_MODULE,
	.id_table =	id_table,
	.validate =	virtnet_validate,
	.probe =	virtnet_probe,
	.remove =	virtnet_remove,
	.config_changed = virtnet_config_changed,
#ifdef CONFIG_PM_SLEEP
	.freeze =	virtnet_freeze,
	.restore =	virtnet_restore,
#endif
};

static __init int virtio_net_driver_init(void)
{
	int ret;

	ret = cpuhp_setup_state_multi(CPUHP_AP_ONLINE_DYN, "virtio/net:online",
				      virtnet_cpu_online,
				      virtnet_cpu_down_prep);
	if (ret < 0)
		goto out;
	virtionet_online = ret;
	ret = cpuhp_setup_state_multi(CPUHP_VIRT_NET_DEAD, "virtio/net:dead",
				      NULL, virtnet_cpu_dead);
	if (ret)
		goto err_dead;

        ret = register_virtio_driver(&virtio_net_driver);
	if (ret)
		goto err_virtio;
	return 0;
err_virtio:
	cpuhp_remove_multi_state(CPUHP_VIRT_NET_DEAD);
err_dead:
	cpuhp_remove_multi_state(virtionet_online);
out:
	return ret;
}
module_init(virtio_net_driver_init);

static __exit void virtio_net_driver_exit(void)
{
	unregister_virtio_driver(&virtio_net_driver);
	cpuhp_remove_multi_state(CPUHP_VIRT_NET_DEAD);
	cpuhp_remove_multi_state(virtionet_online);
}
module_exit(virtio_net_driver_exit);

MODULE_DEVICE_TABLE(virtio, id_table);
MODULE_DESCRIPTION("Virtio network driver");
MODULE_LICENSE("GPL");<|MERGE_RESOLUTION|>--- conflicted
+++ resolved
@@ -733,10 +733,6 @@
 		pr_debug("%s: rx error: len %u exceeds max size %d\n",
 			 dev->name, len, GOOD_PACKET_LEN);
 		dev->stats.rx_length_errors++;
-<<<<<<< HEAD
-		goto err_len;
-	}
-=======
 		goto err;
 	}
 
@@ -745,7 +741,6 @@
 		goto skip_xdp;
 	}
 
->>>>>>> df0cc57e
 	rcu_read_lock();
 	xdp_prog = rcu_dereference(rq->xdp_prog);
 	if (xdp_prog) {
@@ -847,11 +842,7 @@
 err_xdp:
 	rcu_read_unlock();
 	stats->xdp_drops++;
-<<<<<<< HEAD
-err_len:
-=======
 err:
->>>>>>> df0cc57e
 	stats->drops++;
 	put_page(page);
 xdp_xmit:
@@ -911,15 +902,12 @@
 		dev->stats.rx_length_errors++;
 		goto err_skb;
 	}
-<<<<<<< HEAD
-=======
 
 	if (likely(!vi->xdp_enabled)) {
 		xdp_prog = NULL;
 		goto skip_xdp;
 	}
 
->>>>>>> df0cc57e
 	rcu_read_lock();
 	xdp_prog = rcu_dereference(rq->xdp_prog);
 	if (xdp_prog) {
@@ -1047,10 +1035,7 @@
 	}
 	rcu_read_unlock();
 
-<<<<<<< HEAD
-=======
 skip_xdp:
->>>>>>> df0cc57e
 	head_skb = page_to_skb(vi, rq, page, offset, len, truesize, !xdp_prog,
 			       metasize, headroom);
 	curr_skb = head_skb;
@@ -1720,15 +1705,9 @@
 	do {
 		if (use_napi)
 			virtqueue_disable_cb(sq->vq);
-<<<<<<< HEAD
 
 		free_old_xmit_skbs(sq, false);
 
-=======
-
-		free_old_xmit_skbs(sq, false);
-
->>>>>>> df0cc57e
 	} while (use_napi && kick &&
 	       unlikely(!virtqueue_enable_cb_delayed(sq->vq)));
 
