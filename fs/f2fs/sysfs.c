// SPDX-License-Identifier: GPL-2.0
/*
 * f2fs sysfs interface
 *
 * Copyright (c) 2012 Samsung Electronics Co., Ltd.
 *             http://www.samsung.com/
 * Copyright (c) 2017 Chao Yu <chao@kernel.org>
 */
#include <linux/compiler.h>
#include <linux/proc_fs.h>
#include <linux/f2fs_fs.h>
#include <linux/seq_file.h>
#include <linux/unicode.h>

#include "f2fs.h"
#include "segment.h"
#include "gc.h"

static struct proc_dir_entry *f2fs_proc_root;

/* Sysfs support for f2fs */
enum {
	GC_THREAD,	/* struct f2fs_gc_thread */
	SM_INFO,	/* struct f2fs_sm_info */
	DCC_INFO,	/* struct discard_cmd_control */
	NM_INFO,	/* struct f2fs_nm_info */
	F2FS_SBI,	/* struct f2fs_sb_info */
#ifdef CONFIG_F2FS_STAT_FS
	STAT_INFO,      /* struct f2fs_stat_info */
#endif
#ifdef CONFIG_F2FS_FAULT_INJECTION
	FAULT_INFO_RATE,	/* struct f2fs_fault_info */
	FAULT_INFO_TYPE,	/* struct f2fs_fault_info */
#endif
	RESERVED_BLOCKS,	/* struct f2fs_sb_info */
};

struct f2fs_attr {
	struct attribute attr;
	ssize_t (*show)(struct f2fs_attr *, struct f2fs_sb_info *, char *);
	ssize_t (*store)(struct f2fs_attr *, struct f2fs_sb_info *,
			 const char *, size_t);
	int struct_type;
	int offset;
	int id;
};

static ssize_t f2fs_sbi_show(struct f2fs_attr *a,
			     struct f2fs_sb_info *sbi, char *buf);

static unsigned char *__struct_ptr(struct f2fs_sb_info *sbi, int struct_type)
{
	if (struct_type == GC_THREAD)
		return (unsigned char *)sbi->gc_thread;
	else if (struct_type == SM_INFO)
		return (unsigned char *)SM_I(sbi);
	else if (struct_type == DCC_INFO)
		return (unsigned char *)SM_I(sbi)->dcc_info;
	else if (struct_type == NM_INFO)
		return (unsigned char *)NM_I(sbi);
	else if (struct_type == F2FS_SBI || struct_type == RESERVED_BLOCKS)
		return (unsigned char *)sbi;
#ifdef CONFIG_F2FS_FAULT_INJECTION
	else if (struct_type == FAULT_INFO_RATE ||
					struct_type == FAULT_INFO_TYPE)
		return (unsigned char *)&F2FS_OPTION(sbi).fault_info;
#endif
#ifdef CONFIG_F2FS_STAT_FS
	else if (struct_type == STAT_INFO)
		return (unsigned char *)F2FS_STAT(sbi);
#endif
	return NULL;
}

static ssize_t dirty_segments_show(struct f2fs_attr *a,
		struct f2fs_sb_info *sbi, char *buf)
{
	return sprintf(buf, "%llu\n",
			(unsigned long long)(dirty_segments(sbi)));
}

static ssize_t free_segments_show(struct f2fs_attr *a,
		struct f2fs_sb_info *sbi, char *buf)
{
	return sprintf(buf, "%llu\n",
			(unsigned long long)(free_segments(sbi)));
}

static ssize_t lifetime_write_kbytes_show(struct f2fs_attr *a,
		struct f2fs_sb_info *sbi, char *buf)
{
	struct super_block *sb = sbi->sb;

	if (!sb->s_bdev->bd_part)
		return sprintf(buf, "0\n");

	return sprintf(buf, "%llu\n",
			(unsigned long long)(sbi->kbytes_written +
			BD_PART_WRITTEN(sbi)));
}

static ssize_t features_show(struct f2fs_attr *a,
		struct f2fs_sb_info *sbi, char *buf)
{
	struct super_block *sb = sbi->sb;
	int len = 0;

	if (!sb->s_bdev->bd_part)
		return sprintf(buf, "0\n");

	if (f2fs_sb_has_encrypt(sbi))
		len += scnprintf(buf, PAGE_SIZE - len, "%s",
						"encryption");
	if (f2fs_sb_has_blkzoned(sbi))
		len += scnprintf(buf + len, PAGE_SIZE - len, "%s%s",
				len ? ", " : "", "blkzoned");
	if (f2fs_sb_has_extra_attr(sbi))
		len += scnprintf(buf + len, PAGE_SIZE - len, "%s%s",
				len ? ", " : "", "extra_attr");
	if (f2fs_sb_has_project_quota(sbi))
		len += scnprintf(buf + len, PAGE_SIZE - len, "%s%s",
				len ? ", " : "", "projquota");
	if (f2fs_sb_has_inode_chksum(sbi))
		len += scnprintf(buf + len, PAGE_SIZE - len, "%s%s",
				len ? ", " : "", "inode_checksum");
	if (f2fs_sb_has_flexible_inline_xattr(sbi))
		len += scnprintf(buf + len, PAGE_SIZE - len, "%s%s",
				len ? ", " : "", "flexible_inline_xattr");
	if (f2fs_sb_has_quota_ino(sbi))
		len += scnprintf(buf + len, PAGE_SIZE - len, "%s%s",
				len ? ", " : "", "quota_ino");
	if (f2fs_sb_has_inode_crtime(sbi))
		len += scnprintf(buf + len, PAGE_SIZE - len, "%s%s",
				len ? ", " : "", "inode_crtime");
	if (f2fs_sb_has_lost_found(sbi))
		len += scnprintf(buf + len, PAGE_SIZE - len, "%s%s",
				len ? ", " : "", "lost_found");
	if (f2fs_sb_has_verity(sbi))
		len += scnprintf(buf + len, PAGE_SIZE - len, "%s%s",
				len ? ", " : "", "verity");
	if (f2fs_sb_has_sb_chksum(sbi))
		len += scnprintf(buf + len, PAGE_SIZE - len, "%s%s",
				len ? ", " : "", "sb_checksum");
	if (f2fs_sb_has_casefold(sbi))
		len += scnprintf(buf + len, PAGE_SIZE - len, "%s%s",
				len ? ", " : "", "casefold");
	if (f2fs_sb_has_compression(sbi))
<<<<<<< HEAD
		len += snprintf(buf + len, PAGE_SIZE - len, "%s%s",
				len ? ", " : "", "compression");
	len += snprintf(buf + len, PAGE_SIZE - len, "%s%s",
=======
		len += scnprintf(buf + len, PAGE_SIZE - len, "%s%s",
				len ? ", " : "", "compression");
	len += scnprintf(buf + len, PAGE_SIZE - len, "%s%s",
>>>>>>> 04d5ce62
				len ? ", " : "", "pin_file");
	len += scnprintf(buf + len, PAGE_SIZE - len, "\n");
	return len;
}

static ssize_t current_reserved_blocks_show(struct f2fs_attr *a,
					struct f2fs_sb_info *sbi, char *buf)
{
	return sprintf(buf, "%u\n", sbi->current_reserved_blocks);
}

static ssize_t unusable_show(struct f2fs_attr *a,
		struct f2fs_sb_info *sbi, char *buf)
{
	block_t unusable;

	if (test_opt(sbi, DISABLE_CHECKPOINT))
		unusable = sbi->unusable_block_count;
	else
		unusable = f2fs_get_unusable_blocks(sbi);
	return sprintf(buf, "%llu\n", (unsigned long long)unusable);
<<<<<<< HEAD
}

static ssize_t encoding_show(struct f2fs_attr *a,
		struct f2fs_sb_info *sbi, char *buf)
{
#ifdef CONFIG_UNICODE
	if (f2fs_sb_has_casefold(sbi))
		return snprintf(buf, PAGE_SIZE, "%s (%d.%d.%d)\n",
			sbi->s_encoding->charset,
			(sbi->s_encoding->version >> 16) & 0xff,
			(sbi->s_encoding->version >> 8) & 0xff,
			sbi->s_encoding->version & 0xff);
#endif
	return sprintf(buf, "(none)");
}

=======
}

static ssize_t encoding_show(struct f2fs_attr *a,
		struct f2fs_sb_info *sbi, char *buf)
{
#ifdef CONFIG_UNICODE
	if (f2fs_sb_has_casefold(sbi))
		return snprintf(buf, PAGE_SIZE, "%s (%d.%d.%d)\n",
			sbi->s_encoding->charset,
			(sbi->s_encoding->version >> 16) & 0xff,
			(sbi->s_encoding->version >> 8) & 0xff,
			sbi->s_encoding->version & 0xff);
#endif
	return sprintf(buf, "(none)");
}

static ssize_t mounted_time_sec_show(struct f2fs_attr *a,
		struct f2fs_sb_info *sbi, char *buf)
{
	return sprintf(buf, "%llu", SIT_I(sbi)->mounted_time);
}

>>>>>>> 04d5ce62
#ifdef CONFIG_F2FS_STAT_FS
static ssize_t moved_blocks_foreground_show(struct f2fs_attr *a,
				struct f2fs_sb_info *sbi, char *buf)
{
	struct f2fs_stat_info *si = F2FS_STAT(sbi);

	return sprintf(buf, "%llu\n",
		(unsigned long long)(si->tot_blks -
			(si->bg_data_blks + si->bg_node_blks)));
}

static ssize_t moved_blocks_background_show(struct f2fs_attr *a,
				struct f2fs_sb_info *sbi, char *buf)
{
	struct f2fs_stat_info *si = F2FS_STAT(sbi);

	return sprintf(buf, "%llu\n",
		(unsigned long long)(si->bg_data_blks + si->bg_node_blks));
}

static ssize_t avg_vblocks_show(struct f2fs_attr *a,
		struct f2fs_sb_info *sbi, char *buf)
{
	struct f2fs_stat_info *si = F2FS_STAT(sbi);

	si->dirty_count = dirty_segments(sbi);
	f2fs_update_sit_info(sbi);
	return sprintf(buf, "%llu\n", (unsigned long long)(si->avg_vblocks));
}
#endif

static ssize_t f2fs_sbi_show(struct f2fs_attr *a,
			struct f2fs_sb_info *sbi, char *buf)
{
	unsigned char *ptr = NULL;
	unsigned int *ui;

	ptr = __struct_ptr(sbi, a->struct_type);
	if (!ptr)
		return -EINVAL;

	if (!strcmp(a->attr.name, "extension_list")) {
		__u8 (*extlist)[F2FS_EXTENSION_LEN] =
					sbi->raw_super->extension_list;
		int cold_count = le32_to_cpu(sbi->raw_super->extension_count);
		int hot_count = sbi->raw_super->hot_ext_count;
		int len = 0, i;

		len += scnprintf(buf + len, PAGE_SIZE - len,
						"cold file extension:\n");
		for (i = 0; i < cold_count; i++)
			len += scnprintf(buf + len, PAGE_SIZE - len, "%s\n",
								extlist[i]);

		len += scnprintf(buf + len, PAGE_SIZE - len,
						"hot file extension:\n");
		for (i = cold_count; i < cold_count + hot_count; i++)
			len += scnprintf(buf + len, PAGE_SIZE - len, "%s\n",
								extlist[i]);
		return len;
	}

	ui = (unsigned int *)(ptr + a->offset);

	return sprintf(buf, "%u\n", *ui);
}

static ssize_t __sbi_store(struct f2fs_attr *a,
			struct f2fs_sb_info *sbi,
			const char *buf, size_t count)
{
	unsigned char *ptr;
	unsigned long t;
	unsigned int *ui;
	ssize_t ret;

	ptr = __struct_ptr(sbi, a->struct_type);
	if (!ptr)
		return -EINVAL;

	if (!strcmp(a->attr.name, "extension_list")) {
		const char *name = strim((char *)buf);
		bool set = true, hot;

		if (!strncmp(name, "[h]", 3))
			hot = true;
		else if (!strncmp(name, "[c]", 3))
			hot = false;
		else
			return -EINVAL;

		name += 3;

		if (*name == '!') {
			name++;
			set = false;
		}

		if (strlen(name) >= F2FS_EXTENSION_LEN)
			return -EINVAL;

		down_write(&sbi->sb_lock);

		ret = f2fs_update_extension_list(sbi, name, hot, set);
		if (ret)
			goto out;

		ret = f2fs_commit_super(sbi, false);
		if (ret)
			f2fs_update_extension_list(sbi, name, hot, !set);
out:
		up_write(&sbi->sb_lock);
		return ret ? ret : count;
	}

	ui = (unsigned int *)(ptr + a->offset);

	ret = kstrtoul(skip_spaces(buf), 0, &t);
	if (ret < 0)
		return ret;
#ifdef CONFIG_F2FS_FAULT_INJECTION
	if (a->struct_type == FAULT_INFO_TYPE && t >= (1 << FAULT_MAX))
		return -EINVAL;
	if (a->struct_type == FAULT_INFO_RATE && t >= UINT_MAX)
		return -EINVAL;
#endif
	if (a->struct_type == RESERVED_BLOCKS) {
		spin_lock(&sbi->stat_lock);
		if (t > (unsigned long)(sbi->user_block_count -
				F2FS_OPTION(sbi).root_reserved_blocks)) {
			spin_unlock(&sbi->stat_lock);
			return -EINVAL;
		}
		*ui = t;
		sbi->current_reserved_blocks = min(sbi->reserved_blocks,
				sbi->user_block_count - valid_user_blocks(sbi));
		spin_unlock(&sbi->stat_lock);
		return count;
	}

	if (!strcmp(a->attr.name, "discard_granularity")) {
		if (t == 0 || t > MAX_PLIST_NUM)
			return -EINVAL;
		if (t == *ui)
			return count;
		*ui = t;
		return count;
	}

	if (!strcmp(a->attr.name, "migration_granularity")) {
		if (t == 0 || t > sbi->segs_per_sec)
			return -EINVAL;
	}

	if (!strcmp(a->attr.name, "trim_sections"))
		return -EINVAL;

	if (!strcmp(a->attr.name, "gc_urgent")) {
		if (t >= 1) {
			sbi->gc_mode = GC_URGENT;
			if (sbi->gc_thread) {
				sbi->gc_thread->gc_wake = 1;
				wake_up_interruptible_all(
					&sbi->gc_thread->gc_wait_queue_head);
				wake_up_discard_thread(sbi, true);
			}
		} else {
			sbi->gc_mode = GC_NORMAL;
		}
		return count;
	}
	if (!strcmp(a->attr.name, "gc_idle")) {
		if (t == GC_IDLE_CB)
			sbi->gc_mode = GC_IDLE_CB;
		else if (t == GC_IDLE_GREEDY)
			sbi->gc_mode = GC_IDLE_GREEDY;
		else
			sbi->gc_mode = GC_NORMAL;
		return count;
	}


	if (!strcmp(a->attr.name, "iostat_enable")) {
		sbi->iostat_enable = !!t;
		if (!sbi->iostat_enable)
			f2fs_reset_iostat(sbi);
		return count;
	}

	*ui = (unsigned int)t;

	return count;
}

static ssize_t f2fs_sbi_store(struct f2fs_attr *a,
			struct f2fs_sb_info *sbi,
			const char *buf, size_t count)
{
	ssize_t ret;
	bool gc_entry = (!strcmp(a->attr.name, "gc_urgent") ||
					a->struct_type == GC_THREAD);

	if (gc_entry) {
		if (!down_read_trylock(&sbi->sb->s_umount))
			return -EAGAIN;
	}
	ret = __sbi_store(a, sbi, buf, count);
	if (gc_entry)
		up_read(&sbi->sb->s_umount);

	return ret;
}

static ssize_t f2fs_attr_show(struct kobject *kobj,
				struct attribute *attr, char *buf)
{
	struct f2fs_sb_info *sbi = container_of(kobj, struct f2fs_sb_info,
								s_kobj);
	struct f2fs_attr *a = container_of(attr, struct f2fs_attr, attr);

	return a->show ? a->show(a, sbi, buf) : 0;
}

static ssize_t f2fs_attr_store(struct kobject *kobj, struct attribute *attr,
						const char *buf, size_t len)
{
	struct f2fs_sb_info *sbi = container_of(kobj, struct f2fs_sb_info,
									s_kobj);
	struct f2fs_attr *a = container_of(attr, struct f2fs_attr, attr);

	return a->store ? a->store(a, sbi, buf, len) : 0;
}

static void f2fs_sb_release(struct kobject *kobj)
{
	struct f2fs_sb_info *sbi = container_of(kobj, struct f2fs_sb_info,
								s_kobj);
	complete(&sbi->s_kobj_unregister);
}

enum feat_id {
	FEAT_CRYPTO = 0,
	FEAT_BLKZONED,
	FEAT_ATOMIC_WRITE,
	FEAT_EXTRA_ATTR,
	FEAT_PROJECT_QUOTA,
	FEAT_INODE_CHECKSUM,
	FEAT_FLEXIBLE_INLINE_XATTR,
	FEAT_QUOTA_INO,
	FEAT_INODE_CRTIME,
	FEAT_LOST_FOUND,
	FEAT_VERITY,
	FEAT_SB_CHECKSUM,
	FEAT_CASEFOLD,
	FEAT_COMPRESSION,
};

static ssize_t f2fs_feature_show(struct f2fs_attr *a,
		struct f2fs_sb_info *sbi, char *buf)
{
	switch (a->id) {
	case FEAT_CRYPTO:
	case FEAT_BLKZONED:
	case FEAT_ATOMIC_WRITE:
	case FEAT_EXTRA_ATTR:
	case FEAT_PROJECT_QUOTA:
	case FEAT_INODE_CHECKSUM:
	case FEAT_FLEXIBLE_INLINE_XATTR:
	case FEAT_QUOTA_INO:
	case FEAT_INODE_CRTIME:
	case FEAT_LOST_FOUND:
	case FEAT_VERITY:
	case FEAT_SB_CHECKSUM:
	case FEAT_CASEFOLD:
	case FEAT_COMPRESSION:
		return sprintf(buf, "supported\n");
	}
	return 0;
}

#define F2FS_ATTR_OFFSET(_struct_type, _name, _mode, _show, _store, _offset) \
static struct f2fs_attr f2fs_attr_##_name = {			\
	.attr = {.name = __stringify(_name), .mode = _mode },	\
	.show	= _show,					\
	.store	= _store,					\
	.struct_type = _struct_type,				\
	.offset = _offset					\
}

#define F2FS_RW_ATTR(struct_type, struct_name, name, elname)	\
	F2FS_ATTR_OFFSET(struct_type, name, 0644,		\
		f2fs_sbi_show, f2fs_sbi_store,			\
		offsetof(struct struct_name, elname))

#define F2FS_GENERAL_RO_ATTR(name) \
static struct f2fs_attr f2fs_attr_##name = __ATTR(name, 0444, name##_show, NULL)

#define F2FS_FEATURE_RO_ATTR(_name, _id)			\
static struct f2fs_attr f2fs_attr_##_name = {			\
	.attr = {.name = __stringify(_name), .mode = 0444 },	\
	.show	= f2fs_feature_show,				\
	.id	= _id,						\
}

#define F2FS_STAT_ATTR(_struct_type, _struct_name, _name, _elname)	\
static struct f2fs_attr f2fs_attr_##_name = {			\
	.attr = {.name = __stringify(_name), .mode = 0444 },	\
	.show = f2fs_sbi_show,					\
	.struct_type = _struct_type,				\
	.offset = offsetof(struct _struct_name, _elname),       \
}

F2FS_RW_ATTR(GC_THREAD, f2fs_gc_kthread, gc_urgent_sleep_time,
							urgent_sleep_time);
F2FS_RW_ATTR(GC_THREAD, f2fs_gc_kthread, gc_min_sleep_time, min_sleep_time);
F2FS_RW_ATTR(GC_THREAD, f2fs_gc_kthread, gc_max_sleep_time, max_sleep_time);
F2FS_RW_ATTR(GC_THREAD, f2fs_gc_kthread, gc_no_gc_sleep_time, no_gc_sleep_time);
F2FS_RW_ATTR(F2FS_SBI, f2fs_sb_info, gc_idle, gc_mode);
F2FS_RW_ATTR(F2FS_SBI, f2fs_sb_info, gc_urgent, gc_mode);
F2FS_RW_ATTR(SM_INFO, f2fs_sm_info, reclaim_segments, rec_prefree_segments);
F2FS_RW_ATTR(SM_INFO, f2fs_sm_info, main_blkaddr, main_blkaddr);
F2FS_RW_ATTR(DCC_INFO, discard_cmd_control, max_small_discards, max_discards);
F2FS_RW_ATTR(DCC_INFO, discard_cmd_control, discard_granularity, discard_granularity);
F2FS_RW_ATTR(RESERVED_BLOCKS, f2fs_sb_info, reserved_blocks, reserved_blocks);
F2FS_RW_ATTR(SM_INFO, f2fs_sm_info, batched_trim_sections, trim_sections);
F2FS_RW_ATTR(SM_INFO, f2fs_sm_info, ipu_policy, ipu_policy);
F2FS_RW_ATTR(SM_INFO, f2fs_sm_info, min_ipu_util, min_ipu_util);
F2FS_RW_ATTR(SM_INFO, f2fs_sm_info, min_fsync_blocks, min_fsync_blocks);
F2FS_RW_ATTR(SM_INFO, f2fs_sm_info, min_seq_blocks, min_seq_blocks);
F2FS_RW_ATTR(SM_INFO, f2fs_sm_info, min_hot_blocks, min_hot_blocks);
F2FS_RW_ATTR(SM_INFO, f2fs_sm_info, min_ssr_sections, min_ssr_sections);
F2FS_RW_ATTR(NM_INFO, f2fs_nm_info, ram_thresh, ram_thresh);
F2FS_RW_ATTR(NM_INFO, f2fs_nm_info, ra_nid_pages, ra_nid_pages);
F2FS_RW_ATTR(NM_INFO, f2fs_nm_info, dirty_nats_ratio, dirty_nats_ratio);
F2FS_RW_ATTR(F2FS_SBI, f2fs_sb_info, max_victim_search, max_victim_search);
F2FS_RW_ATTR(F2FS_SBI, f2fs_sb_info, migration_granularity, migration_granularity);
F2FS_RW_ATTR(F2FS_SBI, f2fs_sb_info, dir_level, dir_level);
F2FS_RW_ATTR(F2FS_SBI, f2fs_sb_info, cp_interval, interval_time[CP_TIME]);
F2FS_RW_ATTR(F2FS_SBI, f2fs_sb_info, idle_interval, interval_time[REQ_TIME]);
F2FS_RW_ATTR(F2FS_SBI, f2fs_sb_info, discard_idle_interval,
					interval_time[DISCARD_TIME]);
F2FS_RW_ATTR(F2FS_SBI, f2fs_sb_info, gc_idle_interval, interval_time[GC_TIME]);
F2FS_RW_ATTR(F2FS_SBI, f2fs_sb_info,
		umount_discard_timeout, interval_time[UMOUNT_DISCARD_TIMEOUT]);
F2FS_RW_ATTR(F2FS_SBI, f2fs_sb_info, iostat_enable, iostat_enable);
F2FS_RW_ATTR(F2FS_SBI, f2fs_sb_info, readdir_ra, readdir_ra);
F2FS_RW_ATTR(F2FS_SBI, f2fs_sb_info, gc_pin_file_thresh, gc_pin_file_threshold);
F2FS_RW_ATTR(F2FS_SBI, f2fs_super_block, extension_list, extension_list);
#ifdef CONFIG_F2FS_FAULT_INJECTION
F2FS_RW_ATTR(FAULT_INFO_RATE, f2fs_fault_info, inject_rate, inject_rate);
F2FS_RW_ATTR(FAULT_INFO_TYPE, f2fs_fault_info, inject_type, inject_type);
#endif
F2FS_GENERAL_RO_ATTR(dirty_segments);
F2FS_GENERAL_RO_ATTR(free_segments);
F2FS_GENERAL_RO_ATTR(lifetime_write_kbytes);
F2FS_GENERAL_RO_ATTR(features);
F2FS_GENERAL_RO_ATTR(current_reserved_blocks);
F2FS_GENERAL_RO_ATTR(unusable);
F2FS_GENERAL_RO_ATTR(encoding);
<<<<<<< HEAD
=======
F2FS_GENERAL_RO_ATTR(mounted_time_sec);
>>>>>>> 04d5ce62
#ifdef CONFIG_F2FS_STAT_FS
F2FS_STAT_ATTR(STAT_INFO, f2fs_stat_info, cp_foreground_calls, cp_count);
F2FS_STAT_ATTR(STAT_INFO, f2fs_stat_info, cp_background_calls, bg_cp_count);
F2FS_STAT_ATTR(STAT_INFO, f2fs_stat_info, gc_foreground_calls, call_count);
F2FS_STAT_ATTR(STAT_INFO, f2fs_stat_info, gc_background_calls, bg_gc);
F2FS_GENERAL_RO_ATTR(moved_blocks_background);
F2FS_GENERAL_RO_ATTR(moved_blocks_foreground);
F2FS_GENERAL_RO_ATTR(avg_vblocks);
#endif

#ifdef CONFIG_FS_ENCRYPTION
F2FS_FEATURE_RO_ATTR(encryption, FEAT_CRYPTO);
#endif
#ifdef CONFIG_BLK_DEV_ZONED
F2FS_FEATURE_RO_ATTR(block_zoned, FEAT_BLKZONED);
#endif
F2FS_FEATURE_RO_ATTR(atomic_write, FEAT_ATOMIC_WRITE);
F2FS_FEATURE_RO_ATTR(extra_attr, FEAT_EXTRA_ATTR);
F2FS_FEATURE_RO_ATTR(project_quota, FEAT_PROJECT_QUOTA);
F2FS_FEATURE_RO_ATTR(inode_checksum, FEAT_INODE_CHECKSUM);
F2FS_FEATURE_RO_ATTR(flexible_inline_xattr, FEAT_FLEXIBLE_INLINE_XATTR);
F2FS_FEATURE_RO_ATTR(quota_ino, FEAT_QUOTA_INO);
F2FS_FEATURE_RO_ATTR(inode_crtime, FEAT_INODE_CRTIME);
F2FS_FEATURE_RO_ATTR(lost_found, FEAT_LOST_FOUND);
#ifdef CONFIG_FS_VERITY
F2FS_FEATURE_RO_ATTR(verity, FEAT_VERITY);
#endif
F2FS_FEATURE_RO_ATTR(sb_checksum, FEAT_SB_CHECKSUM);
F2FS_FEATURE_RO_ATTR(casefold, FEAT_CASEFOLD);
<<<<<<< HEAD
F2FS_FEATURE_RO_ATTR(compression, FEAT_COMPRESSION);
=======
#ifdef CONFIG_F2FS_FS_COMPRESSION
F2FS_FEATURE_RO_ATTR(compression, FEAT_COMPRESSION);
#endif
>>>>>>> 04d5ce62

#define ATTR_LIST(name) (&f2fs_attr_##name.attr)
static struct attribute *f2fs_attrs[] = {
	ATTR_LIST(gc_urgent_sleep_time),
	ATTR_LIST(gc_min_sleep_time),
	ATTR_LIST(gc_max_sleep_time),
	ATTR_LIST(gc_no_gc_sleep_time),
	ATTR_LIST(gc_idle),
	ATTR_LIST(gc_urgent),
	ATTR_LIST(reclaim_segments),
	ATTR_LIST(main_blkaddr),
	ATTR_LIST(max_small_discards),
	ATTR_LIST(discard_granularity),
	ATTR_LIST(batched_trim_sections),
	ATTR_LIST(ipu_policy),
	ATTR_LIST(min_ipu_util),
	ATTR_LIST(min_fsync_blocks),
	ATTR_LIST(min_seq_blocks),
	ATTR_LIST(min_hot_blocks),
	ATTR_LIST(min_ssr_sections),
	ATTR_LIST(max_victim_search),
	ATTR_LIST(migration_granularity),
	ATTR_LIST(dir_level),
	ATTR_LIST(ram_thresh),
	ATTR_LIST(ra_nid_pages),
	ATTR_LIST(dirty_nats_ratio),
	ATTR_LIST(cp_interval),
	ATTR_LIST(idle_interval),
	ATTR_LIST(discard_idle_interval),
	ATTR_LIST(gc_idle_interval),
	ATTR_LIST(umount_discard_timeout),
	ATTR_LIST(iostat_enable),
	ATTR_LIST(readdir_ra),
	ATTR_LIST(gc_pin_file_thresh),
	ATTR_LIST(extension_list),
#ifdef CONFIG_F2FS_FAULT_INJECTION
	ATTR_LIST(inject_rate),
	ATTR_LIST(inject_type),
#endif
	ATTR_LIST(dirty_segments),
	ATTR_LIST(free_segments),
	ATTR_LIST(unusable),
	ATTR_LIST(lifetime_write_kbytes),
	ATTR_LIST(features),
	ATTR_LIST(reserved_blocks),
	ATTR_LIST(current_reserved_blocks),
	ATTR_LIST(encoding),
<<<<<<< HEAD
=======
	ATTR_LIST(mounted_time_sec),
>>>>>>> 04d5ce62
#ifdef CONFIG_F2FS_STAT_FS
	ATTR_LIST(cp_foreground_calls),
	ATTR_LIST(cp_background_calls),
	ATTR_LIST(gc_foreground_calls),
	ATTR_LIST(gc_background_calls),
	ATTR_LIST(moved_blocks_foreground),
	ATTR_LIST(moved_blocks_background),
	ATTR_LIST(avg_vblocks),
#endif
	NULL,
};
ATTRIBUTE_GROUPS(f2fs);

static struct attribute *f2fs_feat_attrs[] = {
#ifdef CONFIG_FS_ENCRYPTION
	ATTR_LIST(encryption),
#endif
#ifdef CONFIG_BLK_DEV_ZONED
	ATTR_LIST(block_zoned),
#endif
	ATTR_LIST(atomic_write),
	ATTR_LIST(extra_attr),
	ATTR_LIST(project_quota),
	ATTR_LIST(inode_checksum),
	ATTR_LIST(flexible_inline_xattr),
	ATTR_LIST(quota_ino),
	ATTR_LIST(inode_crtime),
	ATTR_LIST(lost_found),
#ifdef CONFIG_FS_VERITY
	ATTR_LIST(verity),
#endif
	ATTR_LIST(sb_checksum),
	ATTR_LIST(casefold),
<<<<<<< HEAD
	ATTR_LIST(compression),
=======
#ifdef CONFIG_F2FS_FS_COMPRESSION
	ATTR_LIST(compression),
#endif
>>>>>>> 04d5ce62
	NULL,
};
ATTRIBUTE_GROUPS(f2fs_feat);

static const struct sysfs_ops f2fs_attr_ops = {
	.show	= f2fs_attr_show,
	.store	= f2fs_attr_store,
};

static struct kobj_type f2fs_sb_ktype = {
	.default_groups = f2fs_groups,
	.sysfs_ops	= &f2fs_attr_ops,
	.release	= f2fs_sb_release,
};

static struct kobj_type f2fs_ktype = {
	.sysfs_ops	= &f2fs_attr_ops,
};

static struct kset f2fs_kset = {
	.kobj   = {.ktype = &f2fs_ktype},
};

static struct kobj_type f2fs_feat_ktype = {
	.default_groups = f2fs_feat_groups,
	.sysfs_ops	= &f2fs_attr_ops,
};

static struct kobject f2fs_feat = {
	.kset	= &f2fs_kset,
};

static int __maybe_unused segment_info_seq_show(struct seq_file *seq,
						void *offset)
{
	struct super_block *sb = seq->private;
	struct f2fs_sb_info *sbi = F2FS_SB(sb);
	unsigned int total_segs =
			le32_to_cpu(sbi->raw_super->segment_count_main);
	int i;

	seq_puts(seq, "format: segment_type|valid_blocks\n"
		"segment_type(0:HD, 1:WD, 2:CD, 3:HN, 4:WN, 5:CN)\n");

	for (i = 0; i < total_segs; i++) {
		struct seg_entry *se = get_seg_entry(sbi, i);

		if ((i % 10) == 0)
			seq_printf(seq, "%-10d", i);
		seq_printf(seq, "%d|%-3u", se->type, se->valid_blocks);
		if ((i % 10) == 9 || i == (total_segs - 1))
			seq_putc(seq, '\n');
		else
			seq_putc(seq, ' ');
	}

	return 0;
}

static int __maybe_unused segment_bits_seq_show(struct seq_file *seq,
						void *offset)
{
	struct super_block *sb = seq->private;
	struct f2fs_sb_info *sbi = F2FS_SB(sb);
	unsigned int total_segs =
			le32_to_cpu(sbi->raw_super->segment_count_main);
	int i, j;

	seq_puts(seq, "format: segment_type|valid_blocks|bitmaps\n"
		"segment_type(0:HD, 1:WD, 2:CD, 3:HN, 4:WN, 5:CN)\n");

	for (i = 0; i < total_segs; i++) {
		struct seg_entry *se = get_seg_entry(sbi, i);

		seq_printf(seq, "%-10d", i);
		seq_printf(seq, "%d|%-3u|", se->type, se->valid_blocks);
		for (j = 0; j < SIT_VBLOCK_MAP_SIZE; j++)
			seq_printf(seq, " %.2x", se->cur_valid_map[j]);
		seq_putc(seq, '\n');
	}
	return 0;
}

static int __maybe_unused iostat_info_seq_show(struct seq_file *seq,
					       void *offset)
{
	struct super_block *sb = seq->private;
	struct f2fs_sb_info *sbi = F2FS_SB(sb);
	time64_t now = ktime_get_real_seconds();

	if (!sbi->iostat_enable)
		return 0;

	seq_printf(seq, "time:		%-16llu\n", now);

	/* print app IOs */
	seq_printf(seq, "app buffered:	%-16llu\n",
				sbi->write_iostat[APP_BUFFERED_IO]);
	seq_printf(seq, "app direct:	%-16llu\n",
				sbi->write_iostat[APP_DIRECT_IO]);
	seq_printf(seq, "app mapped:	%-16llu\n",
				sbi->write_iostat[APP_MAPPED_IO]);

	/* print fs IOs */
	seq_printf(seq, "fs data:	%-16llu\n",
				sbi->write_iostat[FS_DATA_IO]);
	seq_printf(seq, "fs node:	%-16llu\n",
				sbi->write_iostat[FS_NODE_IO]);
	seq_printf(seq, "fs meta:	%-16llu\n",
				sbi->write_iostat[FS_META_IO]);
	seq_printf(seq, "fs gc data:	%-16llu\n",
				sbi->write_iostat[FS_GC_DATA_IO]);
	seq_printf(seq, "fs gc node:	%-16llu\n",
				sbi->write_iostat[FS_GC_NODE_IO]);
	seq_printf(seq, "fs cp data:	%-16llu\n",
				sbi->write_iostat[FS_CP_DATA_IO]);
	seq_printf(seq, "fs cp node:	%-16llu\n",
				sbi->write_iostat[FS_CP_NODE_IO]);
	seq_printf(seq, "fs cp meta:	%-16llu\n",
				sbi->write_iostat[FS_CP_META_IO]);
	seq_printf(seq, "fs discard:	%-16llu\n",
				sbi->write_iostat[FS_DISCARD]);

	return 0;
}

static int __maybe_unused victim_bits_seq_show(struct seq_file *seq,
						void *offset)
{
	struct super_block *sb = seq->private;
	struct f2fs_sb_info *sbi = F2FS_SB(sb);
	struct dirty_seglist_info *dirty_i = DIRTY_I(sbi);
	int i;

	seq_puts(seq, "format: victim_secmap bitmaps\n");

	for (i = 0; i < MAIN_SECS(sbi); i++) {
		if ((i % 10) == 0)
			seq_printf(seq, "%-10d", i);
		seq_printf(seq, "%d", test_bit(i, dirty_i->victim_secmap) ? 1 : 0);
		if ((i % 10) == 9 || i == (MAIN_SECS(sbi) - 1))
			seq_putc(seq, '\n');
		else
			seq_putc(seq, ' ');
	}
	return 0;
}

int __init f2fs_init_sysfs(void)
{
	int ret;

	kobject_set_name(&f2fs_kset.kobj, "f2fs");
	f2fs_kset.kobj.parent = fs_kobj;
	ret = kset_register(&f2fs_kset);
	if (ret)
		return ret;

	ret = kobject_init_and_add(&f2fs_feat, &f2fs_feat_ktype,
				   NULL, "features");
	if (ret) {
		kobject_put(&f2fs_feat);
		kset_unregister(&f2fs_kset);
	} else {
		f2fs_proc_root = proc_mkdir("fs/f2fs", NULL);
	}
	return ret;
}

void f2fs_exit_sysfs(void)
{
	kobject_put(&f2fs_feat);
	kset_unregister(&f2fs_kset);
	remove_proc_entry("fs/f2fs", NULL);
	f2fs_proc_root = NULL;
}

int f2fs_register_sysfs(struct f2fs_sb_info *sbi)
{
	struct super_block *sb = sbi->sb;
	int err;

	sbi->s_kobj.kset = &f2fs_kset;
	init_completion(&sbi->s_kobj_unregister);
	err = kobject_init_and_add(&sbi->s_kobj, &f2fs_sb_ktype, NULL,
				"%s", sb->s_id);
	if (err) {
		kobject_put(&sbi->s_kobj);
		wait_for_completion(&sbi->s_kobj_unregister);
		return err;
	}

	if (f2fs_proc_root)
		sbi->s_proc = proc_mkdir(sb->s_id, f2fs_proc_root);

	if (sbi->s_proc) {
		proc_create_single_data("segment_info", S_IRUGO, sbi->s_proc,
				segment_info_seq_show, sb);
		proc_create_single_data("segment_bits", S_IRUGO, sbi->s_proc,
				segment_bits_seq_show, sb);
		proc_create_single_data("iostat_info", S_IRUGO, sbi->s_proc,
				iostat_info_seq_show, sb);
		proc_create_single_data("victim_bits", S_IRUGO, sbi->s_proc,
				victim_bits_seq_show, sb);
	}
	return 0;
}

void f2fs_unregister_sysfs(struct f2fs_sb_info *sbi)
{
	if (sbi->s_proc) {
		remove_proc_entry("iostat_info", sbi->s_proc);
		remove_proc_entry("segment_info", sbi->s_proc);
		remove_proc_entry("segment_bits", sbi->s_proc);
		remove_proc_entry("victim_bits", sbi->s_proc);
		remove_proc_entry(sbi->sb->s_id, f2fs_proc_root);
	}
	kobject_del(&sbi->s_kobj);
	kobject_put(&sbi->s_kobj);
}<|MERGE_RESOLUTION|>--- conflicted
+++ resolved
@@ -145,15 +145,9 @@
 		len += scnprintf(buf + len, PAGE_SIZE - len, "%s%s",
 				len ? ", " : "", "casefold");
 	if (f2fs_sb_has_compression(sbi))
-<<<<<<< HEAD
-		len += snprintf(buf + len, PAGE_SIZE - len, "%s%s",
-				len ? ", " : "", "compression");
-	len += snprintf(buf + len, PAGE_SIZE - len, "%s%s",
-=======
 		len += scnprintf(buf + len, PAGE_SIZE - len, "%s%s",
 				len ? ", " : "", "compression");
 	len += scnprintf(buf + len, PAGE_SIZE - len, "%s%s",
->>>>>>> 04d5ce62
 				len ? ", " : "", "pin_file");
 	len += scnprintf(buf + len, PAGE_SIZE - len, "\n");
 	return len;
@@ -175,7 +169,6 @@
 	else
 		unusable = f2fs_get_unusable_blocks(sbi);
 	return sprintf(buf, "%llu\n", (unsigned long long)unusable);
-<<<<<<< HEAD
 }
 
 static ssize_t encoding_show(struct f2fs_attr *a,
@@ -192,30 +185,12 @@
 	return sprintf(buf, "(none)");
 }
 
-=======
-}
-
-static ssize_t encoding_show(struct f2fs_attr *a,
-		struct f2fs_sb_info *sbi, char *buf)
-{
-#ifdef CONFIG_UNICODE
-	if (f2fs_sb_has_casefold(sbi))
-		return snprintf(buf, PAGE_SIZE, "%s (%d.%d.%d)\n",
-			sbi->s_encoding->charset,
-			(sbi->s_encoding->version >> 16) & 0xff,
-			(sbi->s_encoding->version >> 8) & 0xff,
-			sbi->s_encoding->version & 0xff);
-#endif
-	return sprintf(buf, "(none)");
-}
-
 static ssize_t mounted_time_sec_show(struct f2fs_attr *a,
 		struct f2fs_sb_info *sbi, char *buf)
 {
 	return sprintf(buf, "%llu", SIT_I(sbi)->mounted_time);
 }
 
->>>>>>> 04d5ce62
 #ifdef CONFIG_F2FS_STAT_FS
 static ssize_t moved_blocks_foreground_show(struct f2fs_attr *a,
 				struct f2fs_sb_info *sbi, char *buf)
@@ -575,10 +550,7 @@
 F2FS_GENERAL_RO_ATTR(current_reserved_blocks);
 F2FS_GENERAL_RO_ATTR(unusable);
 F2FS_GENERAL_RO_ATTR(encoding);
-<<<<<<< HEAD
-=======
 F2FS_GENERAL_RO_ATTR(mounted_time_sec);
->>>>>>> 04d5ce62
 #ifdef CONFIG_F2FS_STAT_FS
 F2FS_STAT_ATTR(STAT_INFO, f2fs_stat_info, cp_foreground_calls, cp_count);
 F2FS_STAT_ATTR(STAT_INFO, f2fs_stat_info, cp_background_calls, bg_cp_count);
@@ -608,13 +580,9 @@
 #endif
 F2FS_FEATURE_RO_ATTR(sb_checksum, FEAT_SB_CHECKSUM);
 F2FS_FEATURE_RO_ATTR(casefold, FEAT_CASEFOLD);
-<<<<<<< HEAD
-F2FS_FEATURE_RO_ATTR(compression, FEAT_COMPRESSION);
-=======
 #ifdef CONFIG_F2FS_FS_COMPRESSION
 F2FS_FEATURE_RO_ATTR(compression, FEAT_COMPRESSION);
 #endif
->>>>>>> 04d5ce62
 
 #define ATTR_LIST(name) (&f2fs_attr_##name.attr)
 static struct attribute *f2fs_attrs[] = {
@@ -662,10 +630,7 @@
 	ATTR_LIST(reserved_blocks),
 	ATTR_LIST(current_reserved_blocks),
 	ATTR_LIST(encoding),
-<<<<<<< HEAD
-=======
 	ATTR_LIST(mounted_time_sec),
->>>>>>> 04d5ce62
 #ifdef CONFIG_F2FS_STAT_FS
 	ATTR_LIST(cp_foreground_calls),
 	ATTR_LIST(cp_background_calls),
@@ -699,13 +664,9 @@
 #endif
 	ATTR_LIST(sb_checksum),
 	ATTR_LIST(casefold),
-<<<<<<< HEAD
-	ATTR_LIST(compression),
-=======
 #ifdef CONFIG_F2FS_FS_COMPRESSION
 	ATTR_LIST(compression),
 #endif
->>>>>>> 04d5ce62
 	NULL,
 };
 ATTRIBUTE_GROUPS(f2fs_feat);
