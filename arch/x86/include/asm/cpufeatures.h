/* SPDX-License-Identifier: GPL-2.0 */
#ifndef _ASM_X86_CPUFEATURES_H
#define _ASM_X86_CPUFEATURES_H

#ifndef _ASM_X86_REQUIRED_FEATURES_H
#include <asm/required-features.h>
#endif

#ifndef _ASM_X86_DISABLED_FEATURES_H
#include <asm/disabled-features.h>
#endif

/*
 * Defines x86 CPU feature bits
 */
#define NCAPINTS			19	   /* N 32-bit words worth of info */
#define NBUGINTS			1	   /* N 32-bit bug flags */

/*
 * Note: If the comment begins with a quoted string, that string is used
 * in /proc/cpuinfo instead of the macro name.  If the string is "",
 * this feature bit is not displayed in /proc/cpuinfo at all.
 *
 * When adding new features here that depend on other features,
 * please update the table in kernel/cpu/cpuid-deps.c as well.
 */

/* Intel-defined CPU features, CPUID level 0x00000001 (EDX), word 0 */
#define X86_FEATURE_FPU			( 0*32+ 0) /* Onboard FPU */
#define X86_FEATURE_VME			( 0*32+ 1) /* Virtual Mode Extensions */
#define X86_FEATURE_DE			( 0*32+ 2) /* Debugging Extensions */
#define X86_FEATURE_PSE			( 0*32+ 3) /* Page Size Extensions */
#define X86_FEATURE_TSC			( 0*32+ 4) /* Time Stamp Counter */
#define X86_FEATURE_MSR			( 0*32+ 5) /* Model-Specific Registers */
#define X86_FEATURE_PAE			( 0*32+ 6) /* Physical Address Extensions */
#define X86_FEATURE_MCE			( 0*32+ 7) /* Machine Check Exception */
#define X86_FEATURE_CX8			( 0*32+ 8) /* CMPXCHG8 instruction */
#define X86_FEATURE_APIC		( 0*32+ 9) /* Onboard APIC */
#define X86_FEATURE_SEP			( 0*32+11) /* SYSENTER/SYSEXIT */
#define X86_FEATURE_MTRR		( 0*32+12) /* Memory Type Range Registers */
#define X86_FEATURE_PGE			( 0*32+13) /* Page Global Enable */
#define X86_FEATURE_MCA			( 0*32+14) /* Machine Check Architecture */
#define X86_FEATURE_CMOV		( 0*32+15) /* CMOV instructions (plus FCMOVcc, FCOMI with FPU) */
#define X86_FEATURE_PAT			( 0*32+16) /* Page Attribute Table */
#define X86_FEATURE_PSE36		( 0*32+17) /* 36-bit PSEs */
#define X86_FEATURE_PN			( 0*32+18) /* Processor serial number */
#define X86_FEATURE_CLFLUSH		( 0*32+19) /* CLFLUSH instruction */
#define X86_FEATURE_DS			( 0*32+21) /* "dts" Debug Store */
#define X86_FEATURE_ACPI		( 0*32+22) /* ACPI via MSR */
#define X86_FEATURE_MMX			( 0*32+23) /* Multimedia Extensions */
#define X86_FEATURE_FXSR		( 0*32+24) /* FXSAVE/FXRSTOR, CR4.OSFXSR */
#define X86_FEATURE_XMM			( 0*32+25) /* "sse" */
#define X86_FEATURE_XMM2		( 0*32+26) /* "sse2" */
#define X86_FEATURE_SELFSNOOP		( 0*32+27) /* "ss" CPU self snoop */
#define X86_FEATURE_HT			( 0*32+28) /* Hyper-Threading */
#define X86_FEATURE_ACC			( 0*32+29) /* "tm" Automatic clock control */
#define X86_FEATURE_IA64		( 0*32+30) /* IA-64 processor */
#define X86_FEATURE_PBE			( 0*32+31) /* Pending Break Enable */

/* AMD-defined CPU features, CPUID level 0x80000001, word 1 */
/* Don't duplicate feature flags which are redundant with Intel! */
#define X86_FEATURE_SYSCALL		( 1*32+11) /* SYSCALL/SYSRET */
#define X86_FEATURE_MP			( 1*32+19) /* MP Capable */
#define X86_FEATURE_NX			( 1*32+20) /* Execute Disable */
#define X86_FEATURE_MMXEXT		( 1*32+22) /* AMD MMX extensions */
#define X86_FEATURE_FXSR_OPT		( 1*32+25) /* FXSAVE/FXRSTOR optimizations */
#define X86_FEATURE_GBPAGES		( 1*32+26) /* "pdpe1gb" GB pages */
#define X86_FEATURE_RDTSCP		( 1*32+27) /* RDTSCP */
#define X86_FEATURE_LM			( 1*32+29) /* Long Mode (x86-64, 64-bit support) */
#define X86_FEATURE_3DNOWEXT		( 1*32+30) /* AMD 3DNow extensions */
#define X86_FEATURE_3DNOW		( 1*32+31) /* 3DNow */

/* Transmeta-defined CPU features, CPUID level 0x80860001, word 2 */
#define X86_FEATURE_RECOVERY		( 2*32+ 0) /* CPU in recovery mode */
#define X86_FEATURE_LONGRUN		( 2*32+ 1) /* Longrun power control */
#define X86_FEATURE_LRTI		( 2*32+ 3) /* LongRun table interface */

/* Other features, Linux-defined mapping, word 3 */
/* This range is used for feature bits which conflict or are synthesized */
#define X86_FEATURE_CXMMX		( 3*32+ 0) /* Cyrix MMX extensions */
#define X86_FEATURE_K6_MTRR		( 3*32+ 1) /* AMD K6 nonstandard MTRRs */
#define X86_FEATURE_CYRIX_ARR		( 3*32+ 2) /* Cyrix ARRs (= MTRRs) */
#define X86_FEATURE_CENTAUR_MCR		( 3*32+ 3) /* Centaur MCRs (= MTRRs) */

/* CPU types for specific tunings: */
#define X86_FEATURE_K8			( 3*32+ 4) /* "" Opteron, Athlon64 */
#define X86_FEATURE_K7			( 3*32+ 5) /* "" Athlon */
#define X86_FEATURE_P3			( 3*32+ 6) /* "" P3 */
#define X86_FEATURE_P4			( 3*32+ 7) /* "" P4 */
#define X86_FEATURE_CONSTANT_TSC	( 3*32+ 8) /* TSC ticks at a constant rate */
#define X86_FEATURE_UP			( 3*32+ 9) /* SMP kernel running on UP */
#define X86_FEATURE_ART			( 3*32+10) /* Always running timer (ART) */
#define X86_FEATURE_ARCH_PERFMON	( 3*32+11) /* Intel Architectural PerfMon */
#define X86_FEATURE_PEBS		( 3*32+12) /* Precise-Event Based Sampling */
#define X86_FEATURE_BTS			( 3*32+13) /* Branch Trace Store */
#define X86_FEATURE_SYSCALL32		( 3*32+14) /* "" syscall in IA32 userspace */
#define X86_FEATURE_SYSENTER32		( 3*32+15) /* "" sysenter in IA32 userspace */
#define X86_FEATURE_REP_GOOD		( 3*32+16) /* REP microcode works well */
#define X86_FEATURE_MFENCE_RDTSC	( 3*32+17) /* "" MFENCE synchronizes RDTSC */
#define X86_FEATURE_LFENCE_RDTSC	( 3*32+18) /* "" LFENCE synchronizes RDTSC */
#define X86_FEATURE_ACC_POWER		( 3*32+19) /* AMD Accumulated Power Mechanism */
#define X86_FEATURE_NOPL		( 3*32+20) /* The NOPL (0F 1F) instructions */
#define X86_FEATURE_ALWAYS		( 3*32+21) /* "" Always-present feature */
#define X86_FEATURE_XTOPOLOGY		( 3*32+22) /* CPU topology enum extensions */
#define X86_FEATURE_TSC_RELIABLE	( 3*32+23) /* TSC is known to be reliable */
#define X86_FEATURE_NONSTOP_TSC		( 3*32+24) /* TSC does not stop in C states */
#define X86_FEATURE_CPUID		( 3*32+25) /* CPU has CPUID instruction itself */
#define X86_FEATURE_EXTD_APICID		( 3*32+26) /* Extended APICID (8 bits) */
#define X86_FEATURE_AMD_DCM		( 3*32+27) /* AMD multi-node processor */
#define X86_FEATURE_APERFMPERF		( 3*32+28) /* P-State hardware coordination feedback capability (APERF/MPERF MSRs) */
#define X86_FEATURE_NONSTOP_TSC_S3	( 3*32+30) /* TSC doesn't stop in S3 state */
#define X86_FEATURE_TSC_KNOWN_FREQ	( 3*32+31) /* TSC has known frequency */

/* Intel-defined CPU features, CPUID level 0x00000001 (ECX), word 4 */
#define X86_FEATURE_XMM3		( 4*32+ 0) /* "pni" SSE-3 */
#define X86_FEATURE_PCLMULQDQ		( 4*32+ 1) /* PCLMULQDQ instruction */
#define X86_FEATURE_DTES64		( 4*32+ 2) /* 64-bit Debug Store */
#define X86_FEATURE_MWAIT		( 4*32+ 3) /* "monitor" MONITOR/MWAIT support */
#define X86_FEATURE_DSCPL		( 4*32+ 4) /* "ds_cpl" CPL-qualified (filtered) Debug Store */
#define X86_FEATURE_VMX			( 4*32+ 5) /* Hardware virtualization */
#define X86_FEATURE_SMX			( 4*32+ 6) /* Safer Mode eXtensions */
#define X86_FEATURE_EST			( 4*32+ 7) /* Enhanced SpeedStep */
#define X86_FEATURE_TM2			( 4*32+ 8) /* Thermal Monitor 2 */
#define X86_FEATURE_SSSE3		( 4*32+ 9) /* Supplemental SSE-3 */
#define X86_FEATURE_CID			( 4*32+10) /* Context ID */
#define X86_FEATURE_SDBG		( 4*32+11) /* Silicon Debug */
#define X86_FEATURE_FMA			( 4*32+12) /* Fused multiply-add */
#define X86_FEATURE_CX16		( 4*32+13) /* CMPXCHG16B instruction */
#define X86_FEATURE_XTPR		( 4*32+14) /* Send Task Priority Messages */
#define X86_FEATURE_PDCM		( 4*32+15) /* Perf/Debug Capabilities MSR */
#define X86_FEATURE_PCID		( 4*32+17) /* Process Context Identifiers */
#define X86_FEATURE_DCA			( 4*32+18) /* Direct Cache Access */
#define X86_FEATURE_XMM4_1		( 4*32+19) /* "sse4_1" SSE-4.1 */
#define X86_FEATURE_XMM4_2		( 4*32+20) /* "sse4_2" SSE-4.2 */
#define X86_FEATURE_X2APIC		( 4*32+21) /* X2APIC */
#define X86_FEATURE_MOVBE		( 4*32+22) /* MOVBE instruction */
#define X86_FEATURE_POPCNT		( 4*32+23) /* POPCNT instruction */
#define X86_FEATURE_TSC_DEADLINE_TIMER	( 4*32+24) /* TSC deadline timer */
#define X86_FEATURE_AES			( 4*32+25) /* AES instructions */
#define X86_FEATURE_XSAVE		( 4*32+26) /* XSAVE/XRSTOR/XSETBV/XGETBV instructions */
#define X86_FEATURE_OSXSAVE		( 4*32+27) /* "" XSAVE instruction enabled in the OS */
#define X86_FEATURE_AVX			( 4*32+28) /* Advanced Vector Extensions */
#define X86_FEATURE_F16C		( 4*32+29) /* 16-bit FP conversions */
#define X86_FEATURE_RDRAND		( 4*32+30) /* RDRAND instruction */
#define X86_FEATURE_HYPERVISOR		( 4*32+31) /* Running on a hypervisor */

/* VIA/Cyrix/Centaur-defined CPU features, CPUID level 0xC0000001, word 5 */
#define X86_FEATURE_XSTORE		( 5*32+ 2) /* "rng" RNG present (xstore) */
#define X86_FEATURE_XSTORE_EN		( 5*32+ 3) /* "rng_en" RNG enabled */
#define X86_FEATURE_XCRYPT		( 5*32+ 6) /* "ace" on-CPU crypto (xcrypt) */
#define X86_FEATURE_XCRYPT_EN		( 5*32+ 7) /* "ace_en" on-CPU crypto enabled */
#define X86_FEATURE_ACE2		( 5*32+ 8) /* Advanced Cryptography Engine v2 */
#define X86_FEATURE_ACE2_EN		( 5*32+ 9) /* ACE v2 enabled */
#define X86_FEATURE_PHE			( 5*32+10) /* PadLock Hash Engine */
#define X86_FEATURE_PHE_EN		( 5*32+11) /* PHE enabled */
#define X86_FEATURE_PMM			( 5*32+12) /* PadLock Montgomery Multiplier */
#define X86_FEATURE_PMM_EN		( 5*32+13) /* PMM enabled */

/* More extended AMD flags: CPUID level 0x80000001, ECX, word 6 */
#define X86_FEATURE_LAHF_LM		( 6*32+ 0) /* LAHF/SAHF in long mode */
#define X86_FEATURE_CMP_LEGACY		( 6*32+ 1) /* If yes HyperThreading not valid */
#define X86_FEATURE_SVM			( 6*32+ 2) /* Secure Virtual Machine */
#define X86_FEATURE_EXTAPIC		( 6*32+ 3) /* Extended APIC space */
#define X86_FEATURE_CR8_LEGACY		( 6*32+ 4) /* CR8 in 32-bit mode */
#define X86_FEATURE_ABM			( 6*32+ 5) /* Advanced bit manipulation */
#define X86_FEATURE_SSE4A		( 6*32+ 6) /* SSE-4A */
#define X86_FEATURE_MISALIGNSSE		( 6*32+ 7) /* Misaligned SSE mode */
#define X86_FEATURE_3DNOWPREFETCH	( 6*32+ 8) /* 3DNow prefetch instructions */
#define X86_FEATURE_OSVW		( 6*32+ 9) /* OS Visible Workaround */
#define X86_FEATURE_IBS			( 6*32+10) /* Instruction Based Sampling */
#define X86_FEATURE_XOP			( 6*32+11) /* extended AVX instructions */
#define X86_FEATURE_SKINIT		( 6*32+12) /* SKINIT/STGI instructions */
#define X86_FEATURE_WDT			( 6*32+13) /* Watchdog timer */
#define X86_FEATURE_LWP			( 6*32+15) /* Light Weight Profiling */
#define X86_FEATURE_FMA4		( 6*32+16) /* 4 operands MAC instructions */
#define X86_FEATURE_TCE			( 6*32+17) /* Translation Cache Extension */
#define X86_FEATURE_NODEID_MSR		( 6*32+19) /* NodeId MSR */
#define X86_FEATURE_TBM			( 6*32+21) /* Trailing Bit Manipulations */
#define X86_FEATURE_TOPOEXT		( 6*32+22) /* Topology extensions CPUID leafs */
#define X86_FEATURE_PERFCTR_CORE	( 6*32+23) /* Core performance counter extensions */
#define X86_FEATURE_PERFCTR_NB		( 6*32+24) /* NB performance counter extensions */
#define X86_FEATURE_BPEXT		( 6*32+26) /* Data breakpoint extension */
#define X86_FEATURE_PTSC		( 6*32+27) /* Performance time-stamp counter */
#define X86_FEATURE_PERFCTR_LLC		( 6*32+28) /* Last Level Cache performance counter extensions */
#define X86_FEATURE_MWAITX		( 6*32+29) /* MWAIT extension (MONITORX/MWAITX instructions) */

/*
 * Auxiliary flags: Linux defined - For features scattered in various
 * CPUID levels like 0x6, 0xA etc, word 7.
 *
 * Reuse free bits when adding new feature flags!
 */
#define X86_FEATURE_RING3MWAIT		( 7*32+ 0) /* Ring 3 MONITOR/MWAIT instructions */
#define X86_FEATURE_CPUID_FAULT		( 7*32+ 1) /* Intel CPUID faulting */
#define X86_FEATURE_CPB			( 7*32+ 2) /* AMD Core Performance Boost */
#define X86_FEATURE_EPB			( 7*32+ 3) /* IA32_ENERGY_PERF_BIAS support */
#define X86_FEATURE_CAT_L3		( 7*32+ 4) /* Cache Allocation Technology L3 */
#define X86_FEATURE_CAT_L2		( 7*32+ 5) /* Cache Allocation Technology L2 */
#define X86_FEATURE_CDP_L3		( 7*32+ 6) /* Code and Data Prioritization L3 */
#define X86_FEATURE_INVPCID_SINGLE	( 7*32+ 7) /* Effectively INVPCID && CR4.PCIDE=1 */
#define X86_FEATURE_HW_PSTATE		( 7*32+ 8) /* AMD HW-PState */
#define X86_FEATURE_PROC_FEEDBACK	( 7*32+ 9) /* AMD ProcFeedbackInterface */
#define X86_FEATURE_SME			( 7*32+10) /* AMD Secure Memory Encryption */
#define X86_FEATURE_PTI			( 7*32+11) /* Kernel Page Table Isolation enabled */
#define X86_FEATURE_RETPOLINE		( 7*32+12) /* "" Generic Retpoline mitigation for Spectre variant 2 */
#define X86_FEATURE_RETPOLINE_AMD	( 7*32+13) /* "" AMD Retpoline mitigation for Spectre variant 2 */
#define X86_FEATURE_INTEL_PPIN		( 7*32+14) /* Intel Processor Inventory Number */
#define X86_FEATURE_CDP_L2		( 7*32+15) /* Code and Data Prioritization L2 */
#define X86_FEATURE_MSR_SPEC_CTRL	( 7*32+16) /* "" MSR SPEC_CTRL is implemented */
#define X86_FEATURE_SSBD		( 7*32+17) /* Speculative Store Bypass Disable */
#define X86_FEATURE_MBA			( 7*32+18) /* Memory Bandwidth Allocation */
#define X86_FEATURE_RSB_CTXSW		( 7*32+19) /* "" Fill RSB on context switches */
#define X86_FEATURE_SEV			( 7*32+20) /* AMD Secure Encrypted Virtualization */
#define X86_FEATURE_USE_IBPB		( 7*32+21) /* "" Indirect Branch Prediction Barrier enabled */
#define X86_FEATURE_USE_IBRS_FW		( 7*32+22) /* "" Use IBRS during runtime firmware calls */
#define X86_FEATURE_SPEC_STORE_BYPASS_DISABLE	( 7*32+23) /* "" Disable Speculative Store Bypass. */
#define X86_FEATURE_LS_CFG_SSBD		( 7*32+24)  /* "" AMD SSBD implementation via LS_CFG MSR */
#define X86_FEATURE_IBRS		( 7*32+25) /* Indirect Branch Restricted Speculation */
#define X86_FEATURE_IBPB		( 7*32+26) /* Indirect Branch Prediction Barrier */
#define X86_FEATURE_STIBP		( 7*32+27) /* Single Thread Indirect Branch Predictors */
#define X86_FEATURE_ZEN			( 7*32+28) /* "" CPU is AMD family 0x17 (Zen) */
#define X86_FEATURE_L1TF_PTEINV		( 7*32+29) /* "" L1TF workaround PTE inversion */
#define X86_FEATURE_IBRS_ENHANCED	( 7*32+30) /* Enhanced IBRS */

/* Virtualization flags: Linux defined, word 8 */
#define X86_FEATURE_TPR_SHADOW		( 8*32+ 0) /* Intel TPR Shadow */
#define X86_FEATURE_VNMI		( 8*32+ 1) /* Intel Virtual NMI */
#define X86_FEATURE_FLEXPRIORITY	( 8*32+ 2) /* Intel FlexPriority */
#define X86_FEATURE_EPT			( 8*32+ 3) /* Intel Extended Page Table */
#define X86_FEATURE_VPID		( 8*32+ 4) /* Intel Virtual Processor ID */

#define X86_FEATURE_VMMCALL		( 8*32+15) /* Prefer VMMCALL to VMCALL */
#define X86_FEATURE_XENPV		( 8*32+16) /* "" Xen paravirtual guest */
#define X86_FEATURE_EPT_AD		( 8*32+17) /* Intel Extended Page Table access-dirty bit */

/* Intel-defined CPU features, CPUID level 0x00000007:0 (EBX), word 9 */
#define X86_FEATURE_FSGSBASE		( 9*32+ 0) /* RDFSBASE, WRFSBASE, RDGSBASE, WRGSBASE instructions*/
#define X86_FEATURE_TSC_ADJUST		( 9*32+ 1) /* TSC adjustment MSR 0x3B */
#define X86_FEATURE_BMI1		( 9*32+ 3) /* 1st group bit manipulation extensions */
#define X86_FEATURE_HLE			( 9*32+ 4) /* Hardware Lock Elision */
#define X86_FEATURE_AVX2		( 9*32+ 5) /* AVX2 instructions */
#define X86_FEATURE_FDP_EXCPTN_ONLY	( 9*32+ 6) /* "" FPU data pointer updated only on x87 exceptions */
#define X86_FEATURE_SMEP		( 9*32+ 7) /* Supervisor Mode Execution Protection */
#define X86_FEATURE_BMI2		( 9*32+ 8) /* 2nd group bit manipulation extensions */
#define X86_FEATURE_ERMS		( 9*32+ 9) /* Enhanced REP MOVSB/STOSB instructions */
#define X86_FEATURE_INVPCID		( 9*32+10) /* Invalidate Processor Context ID */
#define X86_FEATURE_RTM			( 9*32+11) /* Restricted Transactional Memory */
#define X86_FEATURE_CQM			( 9*32+12) /* Cache QoS Monitoring */
#define X86_FEATURE_ZERO_FCS_FDS	( 9*32+13) /* "" Zero out FPU CS and FPU DS */
#define X86_FEATURE_MPX			( 9*32+14) /* Memory Protection Extension */
#define X86_FEATURE_RDT_A		( 9*32+15) /* Resource Director Technology Allocation */
#define X86_FEATURE_AVX512F		( 9*32+16) /* AVX-512 Foundation */
#define X86_FEATURE_AVX512DQ		( 9*32+17) /* AVX-512 DQ (Double/Quad granular) Instructions */
#define X86_FEATURE_RDSEED		( 9*32+18) /* RDSEED instruction */
#define X86_FEATURE_ADX			( 9*32+19) /* ADCX and ADOX instructions */
#define X86_FEATURE_SMAP		( 9*32+20) /* Supervisor Mode Access Prevention */
#define X86_FEATURE_AVX512IFMA		( 9*32+21) /* AVX-512 Integer Fused Multiply-Add instructions */
#define X86_FEATURE_CLFLUSHOPT		( 9*32+23) /* CLFLUSHOPT instruction */
#define X86_FEATURE_CLWB		( 9*32+24) /* CLWB instruction */
#define X86_FEATURE_INTEL_PT		( 9*32+25) /* Intel Processor Trace */
#define X86_FEATURE_AVX512PF		( 9*32+26) /* AVX-512 Prefetch */
#define X86_FEATURE_AVX512ER		( 9*32+27) /* AVX-512 Exponential and Reciprocal */
#define X86_FEATURE_AVX512CD		( 9*32+28) /* AVX-512 Conflict Detection */
#define X86_FEATURE_SHA_NI		( 9*32+29) /* SHA1/SHA256 Instruction Extensions */
#define X86_FEATURE_AVX512BW		( 9*32+30) /* AVX-512 BW (Byte/Word granular) Instructions */
#define X86_FEATURE_AVX512VL		( 9*32+31) /* AVX-512 VL (128/256 Vector Length) Extensions */

/* Extended state features, CPUID level 0x0000000d:1 (EAX), word 10 */
#define X86_FEATURE_XSAVEOPT		(10*32+ 0) /* XSAVEOPT instruction */
#define X86_FEATURE_XSAVEC		(10*32+ 1) /* XSAVEC instruction */
#define X86_FEATURE_XGETBV1		(10*32+ 2) /* XGETBV with ECX = 1 instruction */
#define X86_FEATURE_XSAVES		(10*32+ 3) /* XSAVES/XRSTORS instructions */

/*
 * Extended auxiliary flags: Linux defined - for features scattered in various
 * CPUID levels like 0xf, etc.
 *
 * Reuse free bits when adding new feature flags!
 */
#define X86_FEATURE_CQM_LLC		(11*32+ 0) /* LLC QoS if 1 */
#define X86_FEATURE_CQM_OCCUP_LLC	(11*32+ 1) /* LLC occupancy monitoring */
#define X86_FEATURE_CQM_MBM_TOTAL	(11*32+ 2) /* LLC Total MBM monitoring */
#define X86_FEATURE_CQM_MBM_LOCAL	(11*32+ 3) /* LLC Local MBM monitoring */
<<<<<<< HEAD
=======
#define X86_FEATURE_FENCE_SWAPGS_USER	(11*32+ 4) /* "" LFENCE in user entry SWAPGS path */
#define X86_FEATURE_FENCE_SWAPGS_KERNEL	(11*32+ 5) /* "" LFENCE in kernel entry SWAPGS path */
>>>>>>> bb831786

/* Intel-defined CPU features, CPUID level 0x00000007:1 (EAX), word 12 */
#define X86_FEATURE_AVX512_BF16		(12*32+ 5) /* AVX512 BFLOAT16 instructions */

/* AMD-defined CPU features, CPUID level 0x80000008 (EBX), word 13 */
#define X86_FEATURE_CLZERO		(13*32+ 0) /* CLZERO instruction */
#define X86_FEATURE_IRPERF		(13*32+ 1) /* Instructions Retired Count */
#define X86_FEATURE_XSAVEERPTR		(13*32+ 2) /* Always save/restore FP error pointers */
#define X86_FEATURE_WBNOINVD		(13*32+ 9) /* WBNOINVD instruction */
#define X86_FEATURE_AMD_IBPB		(13*32+12) /* "" Indirect Branch Prediction Barrier */
#define X86_FEATURE_AMD_IBRS		(13*32+14) /* "" Indirect Branch Restricted Speculation */
#define X86_FEATURE_AMD_STIBP		(13*32+15) /* "" Single Thread Indirect Branch Predictors */
#define X86_FEATURE_AMD_STIBP_ALWAYS_ON	(13*32+17) /* "" Single Thread Indirect Branch Predictors always-on preferred */
#define X86_FEATURE_AMD_SSBD		(13*32+24) /* "" Speculative Store Bypass Disable */
#define X86_FEATURE_VIRT_SSBD		(13*32+25) /* Virtualized Speculative Store Bypass Disable */
#define X86_FEATURE_AMD_SSB_NO		(13*32+26) /* "" Speculative Store Bypass is fixed in hardware. */

/* Thermal and Power Management Leaf, CPUID level 0x00000006 (EAX), word 14 */
#define X86_FEATURE_DTHERM		(14*32+ 0) /* Digital Thermal Sensor */
#define X86_FEATURE_IDA			(14*32+ 1) /* Intel Dynamic Acceleration */
#define X86_FEATURE_ARAT		(14*32+ 2) /* Always Running APIC Timer */
#define X86_FEATURE_PLN			(14*32+ 4) /* Intel Power Limit Notification */
#define X86_FEATURE_PTS			(14*32+ 6) /* Intel Package Thermal Status */
#define X86_FEATURE_HWP			(14*32+ 7) /* Intel Hardware P-states */
#define X86_FEATURE_HWP_NOTIFY		(14*32+ 8) /* HWP Notification */
#define X86_FEATURE_HWP_ACT_WINDOW	(14*32+ 9) /* HWP Activity Window */
#define X86_FEATURE_HWP_EPP		(14*32+10) /* HWP Energy Perf. Preference */
#define X86_FEATURE_HWP_PKG_REQ		(14*32+11) /* HWP Package Level Request */

/* AMD SVM Feature Identification, CPUID level 0x8000000a (EDX), word 15 */
#define X86_FEATURE_NPT			(15*32+ 0) /* Nested Page Table support */
#define X86_FEATURE_LBRV		(15*32+ 1) /* LBR Virtualization support */
#define X86_FEATURE_SVML		(15*32+ 2) /* "svm_lock" SVM locking MSR */
#define X86_FEATURE_NRIPS		(15*32+ 3) /* "nrip_save" SVM next_rip save */
#define X86_FEATURE_TSCRATEMSR		(15*32+ 4) /* "tsc_scale" TSC scaling support */
#define X86_FEATURE_VMCBCLEAN		(15*32+ 5) /* "vmcb_clean" VMCB clean bits support */
#define X86_FEATURE_FLUSHBYASID		(15*32+ 6) /* flush-by-ASID support */
#define X86_FEATURE_DECODEASSISTS	(15*32+ 7) /* Decode Assists support */
#define X86_FEATURE_PAUSEFILTER		(15*32+10) /* filtered pause intercept */
#define X86_FEATURE_PFTHRESHOLD		(15*32+12) /* pause filter threshold */
#define X86_FEATURE_AVIC		(15*32+13) /* Virtual Interrupt Controller */
#define X86_FEATURE_V_VMSAVE_VMLOAD	(15*32+15) /* Virtual VMSAVE VMLOAD */
#define X86_FEATURE_VGIF		(15*32+16) /* Virtual GIF */

/* Intel-defined CPU features, CPUID level 0x00000007:0 (ECX), word 16 */
#define X86_FEATURE_AVX512VBMI		(16*32+ 1) /* AVX512 Vector Bit Manipulation instructions*/
#define X86_FEATURE_UMIP		(16*32+ 2) /* User Mode Instruction Protection */
#define X86_FEATURE_PKU			(16*32+ 3) /* Protection Keys for Userspace */
#define X86_FEATURE_OSPKE		(16*32+ 4) /* OS Protection Keys Enable */
#define X86_FEATURE_WAITPKG		(16*32+ 5) /* UMONITOR/UMWAIT/TPAUSE Instructions */
#define X86_FEATURE_AVX512_VBMI2	(16*32+ 6) /* Additional AVX512 Vector Bit Manipulation Instructions */
#define X86_FEATURE_GFNI		(16*32+ 8) /* Galois Field New Instructions */
#define X86_FEATURE_VAES		(16*32+ 9) /* Vector AES */
#define X86_FEATURE_VPCLMULQDQ		(16*32+10) /* Carry-Less Multiplication Double Quadword */
#define X86_FEATURE_AVX512_VNNI		(16*32+11) /* Vector Neural Network Instructions */
#define X86_FEATURE_AVX512_BITALG	(16*32+12) /* Support for VPOPCNT[B,W] and VPSHUF-BITQMB instructions */
#define X86_FEATURE_TME			(16*32+13) /* Intel Total Memory Encryption */
#define X86_FEATURE_AVX512_VPOPCNTDQ	(16*32+14) /* POPCNT for vectors of DW/QW */
#define X86_FEATURE_LA57		(16*32+16) /* 5-level page tables */
#define X86_FEATURE_RDPID		(16*32+22) /* RDPID instruction */
#define X86_FEATURE_CLDEMOTE		(16*32+25) /* CLDEMOTE instruction */
#define X86_FEATURE_MOVDIRI		(16*32+27) /* MOVDIRI instruction */
#define X86_FEATURE_MOVDIR64B		(16*32+28) /* MOVDIR64B instruction */

/* AMD-defined CPU features, CPUID level 0x80000007 (EBX), word 17 */
#define X86_FEATURE_OVERFLOW_RECOV	(17*32+ 0) /* MCA overflow recovery support */
#define X86_FEATURE_SUCCOR		(17*32+ 1) /* Uncorrectable error containment and recovery */
#define X86_FEATURE_SMCA		(17*32+ 3) /* Scalable MCA */

/* Intel-defined CPU features, CPUID level 0x00000007:0 (EDX), word 18 */
#define X86_FEATURE_AVX512_4VNNIW	(18*32+ 2) /* AVX-512 Neural Network Instructions */
#define X86_FEATURE_AVX512_4FMAPS	(18*32+ 3) /* AVX-512 Multiply Accumulation Single precision */
#define X86_FEATURE_MD_CLEAR		(18*32+10) /* VERW clears CPU buffers */
#define X86_FEATURE_TSX_FORCE_ABORT	(18*32+13) /* "" TSX_FORCE_ABORT */
#define X86_FEATURE_PCONFIG		(18*32+18) /* Intel PCONFIG */
#define X86_FEATURE_SPEC_CTRL		(18*32+26) /* "" Speculation Control (IBRS + IBPB) */
#define X86_FEATURE_INTEL_STIBP		(18*32+27) /* "" Single Thread Indirect Branch Predictors */
#define X86_FEATURE_FLUSH_L1D		(18*32+28) /* Flush L1D cache */
#define X86_FEATURE_ARCH_CAPABILITIES	(18*32+29) /* IA32_ARCH_CAPABILITIES MSR (Intel) */
#define X86_FEATURE_SPEC_CTRL_SSBD	(18*32+31) /* "" Speculative Store Bypass Disable */

/*
 * BUG word(s)
 */
#define X86_BUG(x)			(NCAPINTS*32 + (x))

#define X86_BUG_F00F			X86_BUG(0) /* Intel F00F */
#define X86_BUG_FDIV			X86_BUG(1) /* FPU FDIV */
#define X86_BUG_COMA			X86_BUG(2) /* Cyrix 6x86 coma */
#define X86_BUG_AMD_TLB_MMATCH		X86_BUG(3) /* "tlb_mmatch" AMD Erratum 383 */
#define X86_BUG_AMD_APIC_C1E		X86_BUG(4) /* "apic_c1e" AMD Erratum 400 */
#define X86_BUG_11AP			X86_BUG(5) /* Bad local APIC aka 11AP */
#define X86_BUG_FXSAVE_LEAK		X86_BUG(6) /* FXSAVE leaks FOP/FIP/FOP */
#define X86_BUG_CLFLUSH_MONITOR		X86_BUG(7) /* AAI65, CLFLUSH required before MONITOR */
#define X86_BUG_SYSRET_SS_ATTRS		X86_BUG(8) /* SYSRET doesn't fix up SS attrs */
#ifdef CONFIG_X86_32
/*
 * 64-bit kernels don't use X86_BUG_ESPFIX.  Make the define conditional
 * to avoid confusion.
 */
#define X86_BUG_ESPFIX			X86_BUG(9) /* "" IRET to 16-bit SS corrupts ESP/RSP high bits */
#endif
#define X86_BUG_NULL_SEG		X86_BUG(10) /* Nulling a selector preserves the base */
#define X86_BUG_SWAPGS_FENCE		X86_BUG(11) /* SWAPGS without input dep on GS */
#define X86_BUG_MONITOR			X86_BUG(12) /* IPI required to wake up remote CPU */
#define X86_BUG_AMD_E400		X86_BUG(13) /* CPU is among the affected by Erratum 400 */
#define X86_BUG_CPU_MELTDOWN		X86_BUG(14) /* CPU is affected by meltdown attack and needs kernel page table isolation */
#define X86_BUG_SPECTRE_V1		X86_BUG(15) /* CPU is affected by Spectre variant 1 attack with conditional branches */
#define X86_BUG_SPECTRE_V2		X86_BUG(16) /* CPU is affected by Spectre variant 2 attack with indirect branches */
#define X86_BUG_SPEC_STORE_BYPASS	X86_BUG(17) /* CPU is affected by speculative store bypass attack */
#define X86_BUG_L1TF			X86_BUG(18) /* CPU is affected by L1 Terminal Fault */
#define X86_BUG_MDS			X86_BUG(19) /* CPU is affected by Microarchitectural data sampling */
#define X86_BUG_MSBDS_ONLY		X86_BUG(20) /* CPU is only affected by the  MSDBS variant of BUG_MDS */
#define X86_BUG_SWAPGS			X86_BUG(21) /* CPU is affected by speculation through SWAPGS */

#endif /* _ASM_X86_CPUFEATURES_H */<|MERGE_RESOLUTION|>--- conflicted
+++ resolved
@@ -281,11 +281,8 @@
 #define X86_FEATURE_CQM_OCCUP_LLC	(11*32+ 1) /* LLC occupancy monitoring */
 #define X86_FEATURE_CQM_MBM_TOTAL	(11*32+ 2) /* LLC Total MBM monitoring */
 #define X86_FEATURE_CQM_MBM_LOCAL	(11*32+ 3) /* LLC Local MBM monitoring */
-<<<<<<< HEAD
-=======
 #define X86_FEATURE_FENCE_SWAPGS_USER	(11*32+ 4) /* "" LFENCE in user entry SWAPGS path */
 #define X86_FEATURE_FENCE_SWAPGS_KERNEL	(11*32+ 5) /* "" LFENCE in kernel entry SWAPGS path */
->>>>>>> bb831786
 
 /* Intel-defined CPU features, CPUID level 0x00000007:1 (EAX), word 12 */
 #define X86_FEATURE_AVX512_BF16		(12*32+ 5) /* AVX512 BFLOAT16 instructions */
