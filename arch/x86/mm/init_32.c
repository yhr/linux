--- conflicted
+++ resolved
@@ -775,40 +775,6 @@
 	test_wp_bit();
 }
 
-<<<<<<< HEAD
-#ifdef CONFIG_MEMORY_HOTPLUG
-int arch_add_memory(int nid, u64 start, u64 size,
-		    struct mhp_params *params)
-{
-	unsigned long start_pfn = start >> PAGE_SHIFT;
-	unsigned long nr_pages = size >> PAGE_SHIFT;
-	int ret;
-
-	/*
-	 * The page tables were already mapped at boot so if the caller
-	 * requests a different mapping type then we must change all the
-	 * pages with __set_memory_prot().
-	 */
-	if (params->pgprot.pgprot != PAGE_KERNEL.pgprot) {
-		ret = __set_memory_prot(start, nr_pages, params->pgprot);
-		if (ret)
-			return ret;
-	}
-
-	return __add_pages(nid, start_pfn, nr_pages, params);
-}
-
-void arch_remove_memory(u64 start, u64 size, struct vmem_altmap *altmap)
-{
-	unsigned long start_pfn = start >> PAGE_SHIFT;
-	unsigned long nr_pages = size >> PAGE_SHIFT;
-
-	__remove_pages(start_pfn, nr_pages, altmap);
-}
-#endif
-
-=======
->>>>>>> df0cc57e
 int kernel_set_to_readonly __read_mostly;
 
 static void mark_nxdata_nx(void)
