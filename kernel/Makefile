#
# Makefile for the linux kernel.
#

obj-y     = fork.o exec_domain.o panic.o \
	    cpu.o exit.o itimer.o time.o softirq.o resource.o \
	    sysctl.o sysctl_binary.o capability.o ptrace.o timer.o user.o \
	    signal.o sys.o kmod.o workqueue.o pid.o task_work.o \
	    extable.o params.o posix-timers.o \
	    kthread.o sys_ni.o posix-cpu-timers.o \
	    hrtimer.o nsproxy.o \
	    notifier.o ksysfs.o cred.o reboot.o \
	    async.o range.o groups.o smpboot.o

ifdef CONFIG_FUNCTION_TRACER
# Do not trace debug files and internal ftrace files
CFLAGS_REMOVE_cgroup-debug.o = -pg
CFLAGS_REMOVE_irq_work.o = -pg
endif

obj-y += sched/
obj-y += locking/
obj-y += power/
obj-y += printk/
obj-y += cpu/
obj-y += irq/
<<<<<<< HEAD
=======
obj-y += rcu/
>>>>>>> d8ec26d7

obj-$(CONFIG_CHECKPOINT_RESTORE) += kcmp.o
obj-$(CONFIG_FREEZER) += freezer.o
obj-$(CONFIG_PROFILING) += profile.o
obj-$(CONFIG_STACKTRACE) += stacktrace.o
obj-y += time/
obj-$(CONFIG_FUTEX) += futex.o
ifeq ($(CONFIG_COMPAT),y)
obj-$(CONFIG_FUTEX) += futex_compat.o
endif
obj-$(CONFIG_GENERIC_ISA_DMA) += dma.o
obj-$(CONFIG_SMP) += smp.o
ifneq ($(CONFIG_SMP),y)
obj-y += up.o
endif
obj-$(CONFIG_UID16) += uid16.o
obj-$(CONFIG_SYSTEM_TRUSTED_KEYRING) += system_keyring.o system_certificates.o
obj-$(CONFIG_MODULES) += module.o
obj-$(CONFIG_MODULE_SIG) += module_signing.o
obj-$(CONFIG_KALLSYMS) += kallsyms.o
obj-$(CONFIG_BSD_PROCESS_ACCT) += acct.o
obj-$(CONFIG_KEXEC) += kexec.o
obj-$(CONFIG_BACKTRACE_SELF_TEST) += backtracetest.o
obj-$(CONFIG_COMPAT) += compat.o
obj-$(CONFIG_CGROUPS) += cgroup.o
obj-$(CONFIG_CGROUP_FREEZER) += cgroup_freezer.o
obj-$(CONFIG_CPUSETS) += cpuset.o
obj-$(CONFIG_UTS_NS) += utsname.o
obj-$(CONFIG_USER_NS) += user_namespace.o
obj-$(CONFIG_PID_NS) += pid_namespace.o
obj-$(CONFIG_IKCONFIG) += configs.o
obj-$(CONFIG_RESOURCE_COUNTERS) += res_counter.o
obj-$(CONFIG_SMP) += stop_machine.o
obj-$(CONFIG_KPROBES_SANITY_TEST) += test_kprobes.o
obj-$(CONFIG_AUDIT) += audit.o auditfilter.o
obj-$(CONFIG_AUDITSYSCALL) += auditsc.o
obj-$(CONFIG_AUDIT_WATCH) += audit_watch.o
obj-$(CONFIG_AUDIT_TREE) += audit_tree.o
obj-$(CONFIG_GCOV_KERNEL) += gcov/
obj-$(CONFIG_KPROBES) += kprobes.o
obj-$(CONFIG_KGDB) += debug/
obj-$(CONFIG_DETECT_HUNG_TASK) += hung_task.o
obj-$(CONFIG_LOCKUP_DETECTOR) += watchdog.o
obj-$(CONFIG_SECCOMP) += seccomp.o
obj-$(CONFIG_RELAY) += relay.o
obj-$(CONFIG_SYSCTL) += utsname_sysctl.o
obj-$(CONFIG_TASK_DELAY_ACCT) += delayacct.o
obj-$(CONFIG_TASKSTATS) += taskstats.o tsacct.o
obj-$(CONFIG_TRACEPOINTS) += tracepoint.o
obj-$(CONFIG_LATENCYTOP) += latencytop.o
obj-$(CONFIG_BINFMT_ELF) += elfcore.o
obj-$(CONFIG_COMPAT_BINFMT_ELF) += elfcore.o
obj-$(CONFIG_BINFMT_ELF_FDPIC) += elfcore.o
obj-$(CONFIG_FUNCTION_TRACER) += trace/
obj-$(CONFIG_TRACING) += trace/
obj-$(CONFIG_TRACE_CLOCK) += trace/
obj-$(CONFIG_RING_BUFFER) += trace/
obj-$(CONFIG_TRACEPOINTS) += trace/
obj-$(CONFIG_IRQ_WORK) += irq_work.o
obj-$(CONFIG_CPU_PM) += cpu_pm.o

obj-$(CONFIG_PERF_EVENTS) += events/

obj-$(CONFIG_USER_RETURN_NOTIFIER) += user-return-notifier.o
obj-$(CONFIG_PADATA) += padata.o
obj-$(CONFIG_CRASH_DUMP) += crash_dump.o
obj-$(CONFIG_JUMP_LABEL) += jump_label.o
obj-$(CONFIG_CONTEXT_TRACKING) += context_tracking.o

$(obj)/configs.o: $(obj)/config_data.h

# config_data.h contains the same information as ikconfig.h but gzipped.
# Info from config_data can be extracted from /proc/config*
targets += config_data.gz
$(obj)/config_data.gz: $(KCONFIG_CONFIG) FORCE
	$(call if_changed,gzip)

      filechk_ikconfiggz = (echo "static const char kernel_config_data[] __used = MAGIC_START"; cat $< | scripts/bin2c; echo "MAGIC_END;")
targets += config_data.h
$(obj)/config_data.h: $(obj)/config_data.gz FORCE
	$(call filechk,ikconfiggz)

$(obj)/time.o: $(obj)/timeconst.h

quiet_cmd_hzfile = HZFILE  $@
      cmd_hzfile = echo "hz=$(CONFIG_HZ)" > $@

targets += hz.bc
$(obj)/hz.bc: $(objtree)/include/config/hz.h FORCE
	$(call if_changed,hzfile)

quiet_cmd_bc  = BC      $@
      cmd_bc  = bc -q $(filter-out FORCE,$^) > $@

targets += timeconst.h
$(obj)/timeconst.h: $(obj)/hz.bc $(src)/timeconst.bc FORCE
	$(call if_changed,bc)

###############################################################################
#
# Roll all the X.509 certificates that we can find together and pull them into
# the kernel so that they get loaded into the system trusted keyring during
# boot.
#
# We look in the source root and the build root for all files whose name ends
# in ".x509".  Unfortunately, this will generate duplicate filenames, so we
# have make canonicalise the pathnames and then sort them to discard the
# duplicates.
#
###############################################################################
ifeq ($(CONFIG_SYSTEM_TRUSTED_KEYRING),y)
X509_CERTIFICATES-y := $(wildcard *.x509) $(wildcard $(srctree)/*.x509)
X509_CERTIFICATES-$(CONFIG_MODULE_SIG) += $(objtree)/signing_key.x509
X509_CERTIFICATES-raw := $(sort $(foreach CERT,$(X509_CERTIFICATES-y), \
				$(or $(realpath $(CERT)),$(CERT))))
X509_CERTIFICATES := $(subst $(realpath $(objtree))/,,$(X509_CERTIFICATES-raw))

ifeq ($(X509_CERTIFICATES),)
$(warning *** No X.509 certificates found ***)
endif

ifneq ($(wildcard $(obj)/.x509.list),)
ifneq ($(shell cat $(obj)/.x509.list),$(X509_CERTIFICATES))
$(info X.509 certificate list changed)
$(shell rm $(obj)/.x509.list)
endif
endif

kernel/system_certificates.o: $(obj)/x509_certificate_list

quiet_cmd_x509certs  = CERTS   $@
      cmd_x509certs  = cat $(X509_CERTIFICATES) /dev/null >$@ $(foreach X509,$(X509_CERTIFICATES),; echo "  - Including cert $(X509)")

targets += $(obj)/x509_certificate_list
$(obj)/x509_certificate_list: $(X509_CERTIFICATES) $(obj)/.x509.list
	$(call if_changed,x509certs)

targets += $(obj)/.x509.list
$(obj)/.x509.list:
	@echo $(X509_CERTIFICATES) >$@
endif

clean-files := x509_certificate_list .x509.list

ifeq ($(CONFIG_MODULE_SIG),y)
###############################################################################
#
# If module signing is requested, say by allyesconfig, but a key has not been
# supplied, then one will need to be generated to make sure the build does not
# fail and that the kernel may be used afterwards.
#
###############################################################################
ifndef CONFIG_MODULE_SIG_HASH
$(error Could not determine digest type to use from kernel config)
endif

signing_key.priv signing_key.x509: x509.genkey
	@echo "###"
	@echo "### Now generating an X.509 key pair to be used for signing modules."
	@echo "###"
	@echo "### If this takes a long time, you might wish to run rngd in the"
	@echo "### background to keep the supply of entropy topped up.  It"
	@echo "### needs to be run as root, and uses a hardware random"
	@echo "### number generator if one is available."
	@echo "###"
	openssl req -new -nodes -utf8 -$(CONFIG_MODULE_SIG_HASH) -days 36500 \
		-batch -x509 -config x509.genkey \
		-outform DER -out signing_key.x509 \
		-keyout signing_key.priv 2>&1
	@echo "###"
	@echo "### Key pair generated."
	@echo "###"

x509.genkey:
	@echo Generating X.509 key generation config
	@echo  >x509.genkey "[ req ]"
	@echo >>x509.genkey "default_bits = 4096"
	@echo >>x509.genkey "distinguished_name = req_distinguished_name"
	@echo >>x509.genkey "prompt = no"
	@echo >>x509.genkey "string_mask = utf8only"
	@echo >>x509.genkey "x509_extensions = myexts"
	@echo >>x509.genkey
	@echo >>x509.genkey "[ req_distinguished_name ]"
	@echo >>x509.genkey "O = Magrathea"
	@echo >>x509.genkey "CN = Glacier signing key"
	@echo >>x509.genkey "emailAddress = slartibartfast@magrathea.h2g2"
	@echo >>x509.genkey
	@echo >>x509.genkey "[ myexts ]"
	@echo >>x509.genkey "basicConstraints=critical,CA:FALSE"
	@echo >>x509.genkey "keyUsage=digitalSignature"
	@echo >>x509.genkey "subjectKeyIdentifier=hash"
	@echo >>x509.genkey "authorityKeyIdentifier=keyid"
endif<|MERGE_RESOLUTION|>--- conflicted
+++ resolved
@@ -24,10 +24,7 @@
 obj-y += printk/
 obj-y += cpu/
 obj-y += irq/
-<<<<<<< HEAD
-=======
 obj-y += rcu/
->>>>>>> d8ec26d7
 
 obj-$(CONFIG_CHECKPOINT_RESTORE) += kcmp.o
 obj-$(CONFIG_FREEZER) += freezer.o
