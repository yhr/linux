--- conflicted
+++ resolved
@@ -23,11 +23,7 @@
 
 # skip if --bpf-counters is not supported
 if ! perf stat --bpf-counters true > /dev/null 2>&1; then
-<<<<<<< HEAD
-	if [ "$1" == "-v" ]; then
-=======
 	if [ "$1" = "-v" ]; then
->>>>>>> df0cc57e
 		echo "Skipping: --bpf-counters not supported"
 		perf --no-pager stat --bpf-counters true || true
 	fi
